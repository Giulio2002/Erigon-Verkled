package accounts

import (
	"context"
	"github.com/ledgerwatch/turbo-geth/crypto"
	"github.com/ledgerwatch/turbo-geth/params"
	"math/big"

	"bytes"
	"context"
	"github.com/ledgerwatch/turbo-geth/common"
	"github.com/ledgerwatch/turbo-geth/params"
	"github.com/ledgerwatch/turbo-geth/rlp"
)

type ExtAccount struct {
	Nonce   uint64
	Balance *big.Int
}

// Account is the Ethereum consensus representation of accounts.
// These objects are stored in the main account trie.
type Account struct {
	Nonce       uint64
	Balance     *big.Int
	Root        common.Hash // merkle root of the storage trie
	CodeHash    []byte
	StorageSize *uint64
}

type accountWithoutStorage struct {
	Nonce    uint64
	Balance  *big.Int
	Root     common.Hash // merkle root of the storage trie
	CodeHash []byte
}

const (
	accountSizeWithoutData            = 1
	minAccountSizeWithRootAndCodeHash = 60
)

var emptyCodeHash = crypto.Keccak256(nil)
var emptyRoot = common.HexToHash("56e81f171bcc55a6ff8345e692c0f86e5b48e01b996cadc001622fb5e363b421")

func (a *Account) Encode(ctx context.Context) ([]byte, error) {
	var toEncode interface{}

	if a.IsEmptyCodeHash() && a.IsEmptyRoot() {
		if (a.Balance == nil || a.Balance.Sign() == 0) && a.Nonce == 0 {
			return []byte{byte(192)}, nil
		}

		toEncode = new(ExtAccount).
			fill(a).
			setDefaultBalance()
	} else {
		acc := newAccountCopy(a)
		toEncode = acc

<<<<<<< HEAD
		if !params.CtxValueToBool(ctx, params.IsEIP2027Enabled) || acc.StorageSize == nil {
=======
		if !params.CtxGetValue(ctx, params.IsEIP2027Enabled) || acc.StorageSize == nil {
>>>>>>> 97610298
			toEncode = &accountWithoutStorage{
				Nonce:    acc.Nonce,
				Balance:  acc.Balance,
				Root:     acc.Root,
				CodeHash: acc.CodeHash,
			}
		}
	}

	return rlp.EncodeToBytes(toEncode)
}

func (a *Account) EncodeRLP(ctx context.Context) ([]byte, error) {
	acc := newAccountCopy(a)
	toEncode := interface{}(acc)

	if !params.CtxGetValue(ctx, params.IsEIP2027Enabled) {
		toEncode = &accountWithoutStorage{
			Nonce:    acc.Nonce,
			Balance:  acc.Balance,
			Root:     acc.Root,
			CodeHash: acc.CodeHash,
		}
	}

	return rlp.EncodeToBytes(toEncode)
}

func (a *Account) Decode(enc []byte) error {
	switch encodedLength := len(enc); {
	case encodedLength == 0:

	case encodedLength == accountSizeWithoutData:
		a.Balance = new(big.Int)
		a.setCodeHash(emptyCodeHash)
		a.Root = emptyRoot

	case encodedLength < minAccountSizeWithRootAndCodeHash:
		var extData ExtAccount
		if err := rlp.DecodeBytes(enc, &extData); err != nil {
			return err
		}

		a.fillFromExtAccount(extData)
	default:
		dataWithoutStorage := &accountWithoutStorage{}
		err := rlp.DecodeBytes(enc, dataWithoutStorage)
		if err == nil {
			a.fillAccountWithoutStorage(dataWithoutStorage)
			return nil
		}

		if err.Error() != "rlp: input list has too many elements for accounts.accountWithoutStorage" {
			return err
		}

		dataWithStorage := &Account{}
		if err := rlp.DecodeBytes(enc, &dataWithStorage); err != nil {
			return err
		}

		a.fill(dataWithStorage)
	}

	return nil
}

func Decode(enc []byte) (*Account, error) {
	if len(enc) == 0 {
		return nil, nil
	}

	acc := new(Account)
	err := acc.Decode(enc)
	return acc, err
}

func newAccountCopy(srcAccount *Account) *Account {
	return new(Account).
		fill(srcAccount).
		setDefaultBalance().
		setDefaultCodeHash().
		setDefaultRoot()
}

func (a *Account) fill(srcAccount *Account) *Account {
	a.Root = srcAccount.Root

	a.CodeHash = make([]byte, len(srcAccount.CodeHash))
	copy(a.CodeHash, srcAccount.CodeHash)

	a.setDefaultBalance()
	a.Balance.Set(srcAccount.Balance)

	a.Nonce = srcAccount.Nonce

	if srcAccount.StorageSize != nil {
		a.StorageSize = new(uint64)
		*a.StorageSize = *srcAccount.StorageSize
	}

	return a
}

func (a *Account) setCodeHash(codeHash []byte) {
	a.CodeHash = make([]byte, len(codeHash))
	copy(a.CodeHash, codeHash)
}

func (a *Account) fillAccountWithoutStorage(srcAccount *accountWithoutStorage) *Account {
	a.Root = srcAccount.Root

	a.setCodeHash(srcAccount.CodeHash)

	a.setDefaultBalance()
	a.Balance.Set(srcAccount.Balance)

	a.Nonce = srcAccount.Nonce

	a.StorageSize = nil

	return a
}

func (a *Account) fillFromExtAccount(srcExtAccount ExtAccount) *Account {
	a.Nonce = srcExtAccount.Nonce

	a.setDefaultBalance()
	a.Balance.Set(srcExtAccount.Balance)

	a.CodeHash = emptyCodeHash

	a.Root = emptyRoot

	return a
}

func (a *Account) setDefaultBalance() *Account {
	if a.Balance == nil {
		a.Balance = new(big.Int)
	}

	return a
}

func (a *Account) setDefaultCodeHash() *Account {
	if a.IsEmptyCodeHash() {
		a.CodeHash = emptyCodeHash
	}

	return a
}

func (a *Account) setDefaultRoot() *Account {
	if a.IsEmptyRoot() {
		a.Root = emptyRoot
	}

	return a
}

func (a *Account) IsEmptyCodeHash() bool {
	return a.CodeHash == nil || bytes.Equal(a.CodeHash[:], emptyCodeHash)
}

func (a *Account) IsEmptyRoot() bool {
	return a.Root == emptyRoot || a.Root == common.Hash{}
}

func (extAcc *ExtAccount) fill(srcAccount *Account) *ExtAccount {
	extAcc.setDefaultBalance()
	extAcc.Balance.Set(srcAccount.Balance)

	extAcc.Nonce = srcAccount.Nonce

	return extAcc
}

func (extAcc *ExtAccount) setDefaultBalance() *ExtAccount {
	if extAcc.Balance == nil {
		extAcc.Balance = new(big.Int)
	}

	return extAcc
}<|MERGE_RESOLUTION|>--- conflicted
+++ resolved
@@ -58,11 +58,7 @@
 		acc := newAccountCopy(a)
 		toEncode = acc
 
-<<<<<<< HEAD
 		if !params.CtxValueToBool(ctx, params.IsEIP2027Enabled) || acc.StorageSize == nil {
-=======
-		if !params.CtxGetValue(ctx, params.IsEIP2027Enabled) || acc.StorageSize == nil {
->>>>>>> 97610298
 			toEncode = &accountWithoutStorage{
 				Nonce:    acc.Nonce,
 				Balance:  acc.Balance,
