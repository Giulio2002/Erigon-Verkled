package accounts

import (
	"bytes"
<<<<<<< HEAD
	"context"
	"fmt"
	"math/big"
	"runtime"
=======
	"fmt"
	"io"
	"math/big"
	"math/bits"
>>>>>>> 8cd4259a

	"github.com/ledgerwatch/turbo-geth/common"
	"github.com/ledgerwatch/turbo-geth/common/pool"
	"github.com/ledgerwatch/turbo-geth/crypto"
	"github.com/ledgerwatch/turbo-geth/rlp"
	"github.com/valyala/bytebufferpool"
)

<<<<<<< HEAD
type ExtAccount struct {
	Nonce   uint64
	Balance *big.Int
	Incarnation uint8
}

=======
>>>>>>> 8cd4259a
// Account is the Ethereum consensus representation of accounts.
// These objects are stored in the main account trie.
// DESCRIBED: docs/programmers_guide/guide.md#ethereum-state
type Account struct {
<<<<<<< HEAD
	Nonce       uint64
	Balance     *big.Int
	Root        common.Hash // merkle root of the storage trie
	CodeHash    []byte
	Incarnation		uint8
	StorageSize *uint64
}

type accountWithoutStorage struct {
	Nonce    uint64
	Balance  *big.Int
	Root     common.Hash // merkle root of the storage trie
	CodeHash []byte
	Incarnation	 uint8
=======
	Initialised    bool
	Nonce          uint64
	Balance        big.Int
	Root           common.Hash // merkle root of the storage trie
	CodeHash       common.Hash // hash of the bytecode
	HasStorageSize bool
	StorageSize    uint64
>>>>>>> 8cd4259a
}
type RLPAccount struct {
	Nonce       uint64
	Balance     *big.Int
	Root        common.Hash // merkle root of the storage trie
	CodeHash    []byte
	StorageSize *uint64
}
type RLPAccountWithoutStorage struct {
	Nonce       uint64
	Balance     *big.Int
	Root        common.Hash // merkle root of the storage trie
	CodeHash    []byte
}


var emptyCodeHash = crypto.Keccak256(nil)
var emptyRoot = common.HexToHash("56e81f171bcc55a6ff8345e692c0f86e5b48e01b996cadc001622fb5e363b421")
var b128 = big.NewInt(128)

func (a *Account) encodingLength(forStorage bool) uint {
	var structLength uint
	var nonContract = a.IsEmptyCodeHash() && a.IsEmptyRoot()

	if !forStorage || !nonContract || a.Balance.Sign() != 0 || a.Nonce != 0 {
		var balanceBytes int
		if b128.Cmp(&a.Balance) == 1 && a.Balance.Sign() == 1 {
			balanceBytes = 0
		} else {
			balanceBytes = (a.Balance.BitLen() + 7) / 8
		}

		var nonceBytes int
		if a.Nonce < 128 && a.Nonce != 0 {
			nonceBytes = 0
		} else {
			nonceBytes = (bits.Len64(a.Nonce) + 7) / 8
		}

		structLength += uint(balanceBytes + nonceBytes + 2)
	}

	if !forStorage || !nonContract {
		structLength += 66 // Two 32-byte arrays + 2 prefixes
	}

<<<<<<< HEAD
		if !params.GetForkFlag(ctx, params.IsEIP2027Enabled) {
			toEncode = &accountWithoutStorage{
				Nonce:    acc.Nonce,
				Balance:  acc.Balance,
				Root:     acc.Root,
				CodeHash: acc.CodeHash,
				Incarnation:  acc.Incarnation,
			}
=======
	if a.HasStorageSize {
		var storageSizeBytes int
		if a.StorageSize < 128 && a.StorageSize != 0 {
			storageSizeBytes = 0
		} else {
			storageSizeBytes = (bits.Len64(a.StorageSize) + 7) / 8
>>>>>>> 8cd4259a
		}
		structLength += uint(storageSizeBytes + 1)
	}

	if structLength < 56 {
		return 1 + structLength
	}

<<<<<<< HEAD
	enc,err:=rlp.EncodeToBytes(toEncode)
	return enc,err
}

func (a *Account) EncodeRLP(ctx context.Context) ([]byte, error) {
	acc := newAccountCopy(a)
	toEncode := interface{}(RLPAccount{
		Nonce:acc.Nonce,
		Balance:acc.Balance,
		Root:acc.Root,
		CodeHash:acc.CodeHash,
	})
=======
	lengthBytes := (bits.Len(structLength) + 7) / 8

	return uint(1+lengthBytes) + structLength
}

func (a *Account) EncodingLengthForStorage() uint {
	return a.encodingLength(true)
}

func (a *Account) EncodingLengthForHashing() uint {
	return a.encodingLength(false)
}
>>>>>>> 8cd4259a

func (a *Account) encode(buffer []byte, forStorage bool) {
	var nonContract = a.IsEmptyCodeHash() && a.IsEmptyRoot()
	if forStorage && nonContract && a.Balance.Sign() == 0 && a.Nonce == 0 {
		buffer[0] = 192
		return
	}

<<<<<<< HEAD
	if acc.StorageSize == nil || !params.GetForkFlag(ctx, params.IsEIP2027Enabled) {
		toEncode = &RLPAccountWithoutStorage{
			Nonce:    acc.Nonce,
			Balance:  acc.Balance,
			Root:     acc.Root,
			CodeHash: acc.CodeHash,
		}
	}

	enc,err:=rlp.EncodeToBytes(toEncode)
	return enc, err
}
=======
	var balanceBytes int
	if b128.Cmp(&a.Balance) == 1 && a.Balance.Sign() == 1 {
		balanceBytes = 0
	} else {
		balanceBytes = (a.Balance.BitLen() + 7) / 8
	}

	var nonceBytes int
	if a.Nonce < 128 && a.Nonce != 0 {
		nonceBytes = 0
	} else {
		nonceBytes = (bits.Len64(a.Nonce) + 7) / 8
	}
>>>>>>> 8cd4259a

	var structLength = uint(balanceBytes + nonceBytes + 2)
	if !forStorage || !nonContract {
		structLength += 66 // Two 32-byte arrays + 2 prefixes
	}

	var storageSizeBytes int
	if a.HasStorageSize {
		if a.StorageSize < 128 && a.StorageSize != 0 {
			storageSizeBytes = 0
		} else {
			storageSizeBytes = (bits.Len64(a.StorageSize) + 7) / 8
		}

		structLength += uint(storageSizeBytes + 1)
	}

	var pos int
	if structLength < 56 {
		buffer[0] = byte(192 + structLength)
		pos = 1
	} else {
		lengthBytes := (bits.Len(structLength) + 7) / 8
		buffer[0] = byte(247 + lengthBytes)

		for i := lengthBytes; i > 0; i-- {
			buffer[i] = byte(structLength)
			structLength >>= 8
		}

		pos = lengthBytes + 1
	}

	// Encoding nonce
	if a.Nonce < 128 && a.Nonce != 0 {
		buffer[pos] = byte(a.Nonce)
	} else {
		buffer[pos] = byte(128 + nonceBytes)
		var nonce = a.Nonce
		for i := nonceBytes; i > 0; i-- {
			buffer[pos+i] = byte(nonce)
			nonce >>= 8
		}
<<<<<<< HEAD
		dataWithStorage := &Account{}
		if err := rlp.DecodeBytes(enc, &dataWithStorage); err != nil {
			return err
=======
	}
	pos += 1 + nonceBytes

	// Encoding balance
	if b128.Cmp(&a.Balance) == 1 && a.Balance.Sign() == 1 {
		buffer[pos] = byte(a.Balance.Uint64())
		pos++
	} else {
		buffer[pos] = byte(128 + balanceBytes)
		pos++
		balanceWords := a.Balance.Bits()
		i := pos + balanceBytes
		for _, d := range balanceWords {
			for j := 0; j < bits.UintSize/8; j++ {
				if i == pos {
					break
				}
				i--
				buffer[i] = byte(d)
				d >>= 8
			}
>>>>>>> 8cd4259a
		}
		pos += balanceBytes
	}

	// Encoding Root and CodeHash
	if !forStorage || !nonContract {
		buffer[pos] = 128 + 32
		pos++
		copy(buffer[pos:], a.Root[:])
		pos += 32
		buffer[pos] = 128 + 32
		pos++
		copy(buffer[pos:], a.CodeHash[:])
		pos += 32
	}

	// Encoding StorageSize
	if a.HasStorageSize {
		if a.StorageSize < 128 && a.StorageSize != 0 {
			buffer[pos] = byte(a.StorageSize)
		} else {
			buffer[pos] = byte(128 + storageSizeBytes)
			storageSize := a.StorageSize
			for i := storageSizeBytes; i > 0; i-- {
				buffer[pos+i] = byte(storageSize)
				storageSize >>= 8
			}
		}
		// Commented out because of the ineffectual assignment - uncomment if adding more fields
		//pos += 1 + storageSizeBytes
	}
}

func (a *Account) EncodeRLP(w io.Writer) error {
	len := a.encodingLength(false)
	buffer := pool.GetBuffer(len)
	a.encode(buffer.Bytes(), false)
	_, err := w.Write(buffer.Bytes())
	pool.PutBuffer(buffer)
	return err
}

<<<<<<< HEAD
func (a *Account) DecodeRLP(enc []byte) error {
	dataWithoutStorage := &RLPAccountWithoutStorage{}
	err := rlp.DecodeBytes(enc, dataWithoutStorage)
	if err == nil {
		a.Root = dataWithoutStorage.Root
		a.CodeHash = dataWithoutStorage.CodeHash
		a.Balance = dataWithoutStorage.Balance
		a.Nonce = dataWithoutStorage.Nonce

		return nil
	}

	if err.Error() != "rlp: input list has too many elements for accounts.accountWithoutStorage" {
		return err
	}

	dataWithStorage := &RLPAccount{}
	if err := rlp.DecodeBytes(enc, &dataWithStorage); err != nil {
		return err
	}
	a.Root = dataWithStorage.Root
	a.CodeHash = dataWithStorage.CodeHash
	a.Balance = dataWithStorage.Balance
	a.Nonce = dataWithStorage.Nonce
	a.StorageSize=dataWithStorage.StorageSize
	return nil
}
func DecodeRLP(enc []byte) (*Account, error) {
	if len(enc) == 0 {
		return nil, nil
	}

	acc := new(Account)
	err := acc.DecodeRLP(enc)
	return acc, err
}



func Decode(enc []byte) (*Account, error) {
	if len(enc) == 0 {
		return nil, nil
	}
=======
func (a *Account) EncodeForStorage(buffer []byte) {
	a.encode(buffer, true)
}
>>>>>>> 8cd4259a

func (a *Account) EncodeForHashing(buffer []byte) {
	a.encode(buffer, false)
}

func (a *Account) Copy(image *Account) {
	a.Initialised = image.Initialised
	a.Nonce = image.Nonce
	a.Balance.Set(&image.Balance)
	a.Root = image.Root
	a.CodeHash = image.CodeHash
	a.HasStorageSize = image.HasStorageSize
	a.StorageSize = image.StorageSize
}

// Decodes length and determines whether it corresponds to a structure of a byte array
func decodeLength(buffer []byte, pos int) (length int, structure bool, newPos int) {
	switch firstByte := int(buffer[pos]); {
	case firstByte < 128:
		return 0, false, pos
	case firstByte < 184:
		return firstByte - 128, false, pos + 1
	case firstByte < 192:
		// Next byte is the length of the length + 183
		lenEnd := pos + 1 + firstByte - 183
		len := 0
		for i := pos + 1; i < lenEnd; i++ {
			len = (len << 8) + int(buffer[i])
		}
		return len, false, lenEnd
	case firstByte < 248:
		return firstByte - 192, true, pos + 1
	default:
		// Next byte is the length of the length + 247
		lenEnd := pos + 1 + firstByte - 247
		len := 0
		for i := pos + 1; i < lenEnd; i++ {
			len = (len << 8) + int(buffer[i])
		}
		return len, true, lenEnd
	}
}

func (a *Account) Decode(enc []byte) error {
	length, structure, pos := decodeLength(enc, 0)
	if pos+length != len(enc) {
		return fmt.Errorf(
			"malformed RLP for Account(%x): prefixLength(%d) + dataLength(%d) != sliceLength(%d)",
			enc, pos, length, len(enc))
	}
	if !structure {
		return fmt.Errorf(
			"encoding of Account should be RLP struct, got byte array: %x",
			enc,
		)
	}

	a.Initialised = true
	a.Nonce = 0
	a.Balance.SetInt64(0)
	a.Root = emptyRoot
	copy(a.CodeHash[:], emptyCodeHash)
	a.StorageSize = 0
	a.HasStorageSize = false

	if pos < len(enc) {
		nonceBytes, s, newPos := decodeLength(enc, pos)
		if s {
			return fmt.Errorf(
				"encoding of Account.Nonce should be byte array, got RLP struct: %x",
				enc[pos:newPos+nonceBytes],
			)
		}

		if newPos+nonceBytes > len(enc) {
			return fmt.Errorf(
				"malformed RLP for Account.Nonce(%x): prefixLength(%d) + dataLength(%d) >= sliceLength(%d)",
				enc[pos:newPos+nonceBytes],
				newPos-pos, nonceBytes, len(enc)-pos,
			)
		}

<<<<<<< HEAD
	a.Nonce = srcAccount.Nonce
	a.Incarnation = srcAccount.Incarnation
=======
		var nonce uint64
		if nonceBytes == 0 && newPos == pos {
			nonce = uint64(enc[newPos])
			pos = newPos + 1
		} else {
			for _, b := range enc[newPos : newPos+nonceBytes] {
				nonce = (nonce << 8) + uint64(b)
			}
			pos = newPos + nonceBytes
		}
>>>>>>> 8cd4259a

		a.Nonce = nonce
	}
	if pos < len(enc) {
		balanceBytes, s, newPos := decodeLength(enc, pos)
		if s {
			return fmt.Errorf(
				"encoding of Account.Balance should be byte array, got RLP struct: %x",
				enc[pos:newPos+balanceBytes],
			)
		}

		if newPos+balanceBytes > len(enc) {
			return fmt.Errorf("malformed RLP for Account.Balance(%x): prefixLength(%d) + dataLength(%d) >= sliceLength(%d)",
				enc[pos],
				newPos-pos, balanceBytes, len(enc)-pos,
			)
		}

		var bigB big.Int
		if balanceBytes == 0 && newPos == pos {
			a.Balance.SetInt64(int64(enc[newPos]))
			pos = newPos + 1
		} else {
			for _, b := range enc[newPos : newPos+balanceBytes] {
				a.Balance.Lsh(&a.Balance, 8)
				bigB.SetUint64(uint64(b))
				a.Balance.Add(&a.Balance, &bigB)
			}
			pos = newPos + balanceBytes
		}
	}

	if pos < len(enc) {
		rootBytes, s, newPos := decodeLength(enc, pos)
		if s {
			return fmt.Errorf(
				"encoding of Account.Root should be byte array, got RLP struct: %x",
				enc[pos:newPos+rootBytes],
			)
		}

		if rootBytes != 32 {
			return fmt.Errorf(
				"encoding of Account.Root should have size 32, got %d",
				rootBytes,
			)
		}

		if newPos+rootBytes > len(enc) {
			return fmt.Errorf("malformed RLP for Account.Root(%x): prefixLength(%d) + dataLength(%d) >= sliceLength(%d)",
				enc[pos],
				newPos-pos, rootBytes, len(enc)-pos,
			)
		}

<<<<<<< HEAD
	a.Nonce = srcAccount.Nonce
	a.Incarnation=srcAccount.Incarnation
=======
		copy(a.Root[:], enc[newPos:newPos+rootBytes])
		pos = newPos + rootBytes
	}
>>>>>>> 8cd4259a

	if pos < len(enc) {
		codeHashBytes, s, newPos := decodeLength(enc, pos)
		if s {
			return fmt.Errorf(
				"encoding of Account.CodeHash should be byte array, got RLP struct: %x",
				enc[pos:newPos+codeHashBytes],
			)
		}

		if codeHashBytes != 32 {
			return fmt.Errorf(
				"encoding of Account.CodeHash should have size 32, got %d",
				codeHashBytes,
			)
		}

		if newPos+codeHashBytes > len(enc) {
			return fmt.Errorf("malformed RLP for Account.CodeHash(%x): prefixLength(%d) + dataLength(%d) >= sliceLength(%d)",
				enc[pos:newPos+codeHashBytes],
				newPos-pos, codeHashBytes, len(enc)-pos,
			)
		}

		copy(a.CodeHash[:], enc[newPos:newPos+codeHashBytes])
		pos = newPos + codeHashBytes
	}

	if pos < len(enc) {
		storageSizeBytes, s, newPos := decodeLength(enc, pos)
		if s {
			return fmt.Errorf(
				"encoding of Account.StorageSize should be byte array, got RLP struct: %x",
				enc[pos:newPos+storageSizeBytes],
			)
		}

<<<<<<< HEAD
	a.Root = emptyRoot
	a.Incarnation=srcExtAccount.Incarnation
=======
		if newPos+storageSizeBytes > len(enc) {
			return fmt.Errorf(
				"malformed RLP for Account.StorageSize(%x): prefixLength(%d) + dataLength(%d) >= sliceLength(%d)",
				enc[pos:newPos+storageSizeBytes],
				newPos-pos, storageSizeBytes, len(enc)-pos,
			)
		}
>>>>>>> 8cd4259a

		var storageSize uint64
		if storageSizeBytes == 0 && newPos == pos {
			storageSize = uint64(enc[newPos])
			// Commented out because of the ineffectual assignment - uncomment if adding more fields
			//pos = newPos + 1
		} else {
			for _, b := range enc[newPos : newPos+storageSizeBytes] {
				storageSize = (storageSize << 8) + uint64(b)
			}
			// Commented out because of the ineffectual assignment - uncomment if adding more fields
			//pos = newPos + storageSizeBytes
		}

		a.StorageSize = storageSize
		a.HasStorageSize = true
	}
	return nil
}

func (a *Account) DecodeRLP(s *rlp.Stream) error {
	raw, err := s.Raw()
	if err != nil {
		return err
	}

	err = a.Decode(raw)
	pool.PutBuffer(&bytebufferpool.ByteBuffer{B: raw})
	return err
}

func (a *Account) decodeRLPFromBytes(b []byte) error {
	err := a.Decode(b)
	pool.PutBuffer(&bytebufferpool.ByteBuffer{B: b})
	return err
}

func (a *Account) GetIncarnation() uint8  {
	return a.Incarnation
}
func (a *Account) SetIncarnation(v uint8)  {
	a.Incarnation = v
}
func (a *Account) IsEmptyCodeHash() bool {
	return bytes.Equal(a.CodeHash[:], emptyCodeHash)
}

func (a *Account) IsEmptyRoot() bool {
	return a.Root == emptyRoot || a.Root == common.Hash{}
<<<<<<< HEAD
}

func (extAcc *ExtAccount) fill(srcAccount *Account) *ExtAccount {
	extAcc.setDefaultBalance()
	extAcc.Balance.Set(srcAccount.Balance)

	extAcc.Nonce = srcAccount.Nonce
	extAcc.Incarnation = srcAccount.Incarnation

	return extAcc
}

func (extAcc *ExtAccount) setDefaultBalance() *ExtAccount {
	if extAcc.Balance == nil {
		extAcc.Balance = new(big.Int)
	}

	return extAcc
}


func caller(n int) string {
	buf:=new(bytes.Buffer)
	for i:=1;i<=n;i++ {
		_,f,l,_:=runtime.Caller(i)
		fmt.Fprintln(buf, f,l)
	}
	return buf.String()
=======
>>>>>>> 8cd4259a
}<|MERGE_RESOLUTION|>--- conflicted
+++ resolved
@@ -2,17 +2,11 @@
 
 import (
 	"bytes"
-<<<<<<< HEAD
-	"context"
-	"fmt"
-	"math/big"
-	"runtime"
-=======
 	"fmt"
 	"io"
 	"math/big"
 	"math/bits"
->>>>>>> 8cd4259a
+	"runtime"
 
 	"github.com/ledgerwatch/turbo-geth/common"
 	"github.com/ledgerwatch/turbo-geth/common/pool"
@@ -21,57 +15,20 @@
 	"github.com/valyala/bytebufferpool"
 )
 
-<<<<<<< HEAD
-type ExtAccount struct {
-	Nonce   uint64
-	Balance *big.Int
-	Incarnation uint8
-}
-
-=======
->>>>>>> 8cd4259a
 // Account is the Ethereum consensus representation of accounts.
 // These objects are stored in the main account trie.
 // DESCRIBED: docs/programmers_guide/guide.md#ethereum-state
 type Account struct {
-<<<<<<< HEAD
-	Nonce       uint64
-	Balance     *big.Int
-	Root        common.Hash // merkle root of the storage trie
-	CodeHash    []byte
-	Incarnation		uint8
-	StorageSize *uint64
-}
-
-type accountWithoutStorage struct {
-	Nonce    uint64
-	Balance  *big.Int
-	Root     common.Hash // merkle root of the storage trie
-	CodeHash []byte
-	Incarnation	 uint8
-=======
 	Initialised    bool
 	Nonce          uint64
 	Balance        big.Int
 	Root           common.Hash // merkle root of the storage trie
 	CodeHash       common.Hash // hash of the bytecode
+	Incarnation		uint8
 	HasStorageSize bool
 	StorageSize    uint64
->>>>>>> 8cd4259a
-}
-type RLPAccount struct {
-	Nonce       uint64
-	Balance     *big.Int
-	Root        common.Hash // merkle root of the storage trie
-	CodeHash    []byte
-	StorageSize *uint64
-}
-type RLPAccountWithoutStorage struct {
-	Nonce       uint64
-	Balance     *big.Int
-	Root        common.Hash // merkle root of the storage trie
-	CodeHash    []byte
-}
+}
+
 
 
 var emptyCodeHash = crypto.Keccak256(nil)
@@ -104,23 +61,12 @@
 		structLength += 66 // Two 32-byte arrays + 2 prefixes
 	}
 
-<<<<<<< HEAD
-		if !params.GetForkFlag(ctx, params.IsEIP2027Enabled) {
-			toEncode = &accountWithoutStorage{
-				Nonce:    acc.Nonce,
-				Balance:  acc.Balance,
-				Root:     acc.Root,
-				CodeHash: acc.CodeHash,
-				Incarnation:  acc.Incarnation,
-			}
-=======
 	if a.HasStorageSize {
 		var storageSizeBytes int
 		if a.StorageSize < 128 && a.StorageSize != 0 {
 			storageSizeBytes = 0
 		} else {
 			storageSizeBytes = (bits.Len64(a.StorageSize) + 7) / 8
->>>>>>> 8cd4259a
 		}
 		structLength += uint(storageSizeBytes + 1)
 	}
@@ -129,20 +75,6 @@
 		return 1 + structLength
 	}
 
-<<<<<<< HEAD
-	enc,err:=rlp.EncodeToBytes(toEncode)
-	return enc,err
-}
-
-func (a *Account) EncodeRLP(ctx context.Context) ([]byte, error) {
-	acc := newAccountCopy(a)
-	toEncode := interface{}(RLPAccount{
-		Nonce:acc.Nonce,
-		Balance:acc.Balance,
-		Root:acc.Root,
-		CodeHash:acc.CodeHash,
-	})
-=======
 	lengthBytes := (bits.Len(structLength) + 7) / 8
 
 	return uint(1+lengthBytes) + structLength
@@ -155,7 +87,6 @@
 func (a *Account) EncodingLengthForHashing() uint {
 	return a.encodingLength(false)
 }
->>>>>>> 8cd4259a
 
 func (a *Account) encode(buffer []byte, forStorage bool) {
 	var nonContract = a.IsEmptyCodeHash() && a.IsEmptyRoot()
@@ -164,20 +95,6 @@
 		return
 	}
 
-<<<<<<< HEAD
-	if acc.StorageSize == nil || !params.GetForkFlag(ctx, params.IsEIP2027Enabled) {
-		toEncode = &RLPAccountWithoutStorage{
-			Nonce:    acc.Nonce,
-			Balance:  acc.Balance,
-			Root:     acc.Root,
-			CodeHash: acc.CodeHash,
-		}
-	}
-
-	enc,err:=rlp.EncodeToBytes(toEncode)
-	return enc, err
-}
-=======
 	var balanceBytes int
 	if b128.Cmp(&a.Balance) == 1 && a.Balance.Sign() == 1 {
 		balanceBytes = 0
@@ -191,7 +108,6 @@
 	} else {
 		nonceBytes = (bits.Len64(a.Nonce) + 7) / 8
 	}
->>>>>>> 8cd4259a
 
 	var structLength = uint(balanceBytes + nonceBytes + 2)
 	if !forStorage || !nonContract {
@@ -235,11 +151,6 @@
 			buffer[pos+i] = byte(nonce)
 			nonce >>= 8
 		}
-<<<<<<< HEAD
-		dataWithStorage := &Account{}
-		if err := rlp.DecodeBytes(enc, &dataWithStorage); err != nil {
-			return err
-=======
 	}
 	pos += 1 + nonceBytes
 
@@ -261,7 +172,6 @@
 				buffer[i] = byte(d)
 				d >>= 8
 			}
->>>>>>> 8cd4259a
 		}
 		pos += balanceBytes
 	}
@@ -304,55 +214,9 @@
 	return err
 }
 
-<<<<<<< HEAD
-func (a *Account) DecodeRLP(enc []byte) error {
-	dataWithoutStorage := &RLPAccountWithoutStorage{}
-	err := rlp.DecodeBytes(enc, dataWithoutStorage)
-	if err == nil {
-		a.Root = dataWithoutStorage.Root
-		a.CodeHash = dataWithoutStorage.CodeHash
-		a.Balance = dataWithoutStorage.Balance
-		a.Nonce = dataWithoutStorage.Nonce
-
-		return nil
-	}
-
-	if err.Error() != "rlp: input list has too many elements for accounts.accountWithoutStorage" {
-		return err
-	}
-
-	dataWithStorage := &RLPAccount{}
-	if err := rlp.DecodeBytes(enc, &dataWithStorage); err != nil {
-		return err
-	}
-	a.Root = dataWithStorage.Root
-	a.CodeHash = dataWithStorage.CodeHash
-	a.Balance = dataWithStorage.Balance
-	a.Nonce = dataWithStorage.Nonce
-	a.StorageSize=dataWithStorage.StorageSize
-	return nil
-}
-func DecodeRLP(enc []byte) (*Account, error) {
-	if len(enc) == 0 {
-		return nil, nil
-	}
-
-	acc := new(Account)
-	err := acc.DecodeRLP(enc)
-	return acc, err
-}
-
-
-
-func Decode(enc []byte) (*Account, error) {
-	if len(enc) == 0 {
-		return nil, nil
-	}
-=======
 func (a *Account) EncodeForStorage(buffer []byte) {
 	a.encode(buffer, true)
 }
->>>>>>> 8cd4259a
 
 func (a *Account) EncodeForHashing(buffer []byte) {
 	a.encode(buffer, false)
@@ -435,10 +299,6 @@
 			)
 		}
 
-<<<<<<< HEAD
-	a.Nonce = srcAccount.Nonce
-	a.Incarnation = srcAccount.Incarnation
-=======
 		var nonce uint64
 		if nonceBytes == 0 && newPos == pos {
 			nonce = uint64(enc[newPos])
@@ -449,7 +309,6 @@
 			}
 			pos = newPos + nonceBytes
 		}
->>>>>>> 8cd4259a
 
 		a.Nonce = nonce
 	}
@@ -506,14 +365,9 @@
 			)
 		}
 
-<<<<<<< HEAD
-	a.Nonce = srcAccount.Nonce
-	a.Incarnation=srcAccount.Incarnation
-=======
 		copy(a.Root[:], enc[newPos:newPos+rootBytes])
 		pos = newPos + rootBytes
 	}
->>>>>>> 8cd4259a
 
 	if pos < len(enc) {
 		codeHashBytes, s, newPos := decodeLength(enc, pos)
@@ -551,10 +405,6 @@
 			)
 		}
 
-<<<<<<< HEAD
-	a.Root = emptyRoot
-	a.Incarnation=srcExtAccount.Incarnation
-=======
 		if newPos+storageSizeBytes > len(enc) {
 			return fmt.Errorf(
 				"malformed RLP for Account.StorageSize(%x): prefixLength(%d) + dataLength(%d) >= sliceLength(%d)",
@@ -562,7 +412,6 @@
 				newPos-pos, storageSizeBytes, len(enc)-pos,
 			)
 		}
->>>>>>> 8cd4259a
 
 		var storageSize uint64
 		if storageSizeBytes == 0 && newPos == pos {
@@ -600,40 +449,21 @@
 	return err
 }
 
+func (a *Account) IsEmptyCodeHash() bool {
+	return bytes.Equal(a.CodeHash[:], emptyCodeHash)
+}
+
+func (a *Account) IsEmptyRoot() bool {
+	return a.Root == emptyRoot || a.Root == common.Hash{}
+}
+
 func (a *Account) GetIncarnation() uint8  {
 	return a.Incarnation
 }
+
 func (a *Account) SetIncarnation(v uint8)  {
 	a.Incarnation = v
 }
-func (a *Account) IsEmptyCodeHash() bool {
-	return bytes.Equal(a.CodeHash[:], emptyCodeHash)
-}
-
-func (a *Account) IsEmptyRoot() bool {
-	return a.Root == emptyRoot || a.Root == common.Hash{}
-<<<<<<< HEAD
-}
-
-func (extAcc *ExtAccount) fill(srcAccount *Account) *ExtAccount {
-	extAcc.setDefaultBalance()
-	extAcc.Balance.Set(srcAccount.Balance)
-
-	extAcc.Nonce = srcAccount.Nonce
-	extAcc.Incarnation = srcAccount.Incarnation
-
-	return extAcc
-}
-
-func (extAcc *ExtAccount) setDefaultBalance() *ExtAccount {
-	if extAcc.Balance == nil {
-		extAcc.Balance = new(big.Int)
-	}
-
-	return extAcc
-}
-
-
 func caller(n int) string {
 	buf:=new(bytes.Buffer)
 	for i:=1;i<=n;i++ {
@@ -641,6 +471,4 @@
 		fmt.Fprintln(buf, f,l)
 	}
 	return buf.String()
-=======
->>>>>>> 8cd4259a
 }