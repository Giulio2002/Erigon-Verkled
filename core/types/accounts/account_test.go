package accounts

import (
	"bytes"
	"github.com/ledgerwatch/turbo-geth/common/pool"
	"math/big"
	"testing"

	"github.com/ledgerwatch/turbo-geth/common"
	"github.com/ledgerwatch/turbo-geth/crypto"
)

func TestEmptyAccount(t *testing.T) {
	a := Account{
		Initialised: true,
		Nonce:       100,
		Balance:     *new(big.Int),
		Root:        emptyRoot,                         // extAccount doesn't have Root value
		CodeHash:    common.BytesToHash(emptyCodeHash), // extAccount doesn't have CodeHash value
	}

	encodedAccount := pool.GetBuffer(a.EncodingLengthForStorage())
	a.EncodeForStorage(encodedAccount.B)

	var decodedAccount Account
	if err := decodedAccount.Decode(encodedAccount.B); err != nil {
		t.Fatal("cant decode the account", err, encodedAccount)
	}

	isAccountsEqual(t, a, decodedAccount)
	isStorageSizeEqual(t, a, decodedAccount)

	pool.PutBuffer(encodedAccount)
}

func TestAccountEncodeWithCode(t *testing.T) {
	a := Account{
		Initialised: true,
		Nonce:       2,
		Balance:     *new(big.Int).SetInt64(1000),
		Root:        common.HexToHash("0000000000000000000000000000000000000000000000000000000000000021"),
		CodeHash:    common.BytesToHash(crypto.Keccak256([]byte{1, 2, 3})),
	}

	encodedLen := a.EncodingLengthForStorage()
	encodedAccount := make([]byte, encodedLen)
	a.EncodeForStorage(encodedAccount)

	var decodedAccount Account
	if err := decodedAccount.Decode(encodedAccount); err != nil {
		t.Fatal("cant decode the account", err, encodedAccount)
	}

	isAccountsEqual(t, a, decodedAccount)
	isStorageSizeEqual(t, a, decodedAccount)
}

func TestAccountEncodeWithCodeWithStorageSizeHack(t *testing.T) {
	a := Account{
		Initialised:    true,
		Nonce:          2,
		Balance:        *new(big.Int).SetInt64(1000),
		Root:           common.HexToHash("0000000000000000000000000000000000000000000000000000000000000021"),
		CodeHash:       common.BytesToHash(crypto.Keccak256([]byte{1, 2, 3})),
		HasStorageSize: true,
		StorageSize:    0,
	}
	a.StorageSize = 10

	encodedLen := a.EncodingLengthForStorage()
	encodedAccount := make([]byte, encodedLen)
	a.EncodeForStorage(encodedAccount)

	var decodedAccount Account
	if err := decodedAccount.Decode(encodedAccount); err != nil {
		t.Fatal("cant decode the account", err, encodedAccount)
	}

	isAccountsEqual(t, a, decodedAccount)
}

func TestAccountEncodeWithoutCode(t *testing.T) {
	a := Account{
		Initialised: true,
		Nonce:       2,
		Balance:     *new(big.Int).SetInt64(1000),
		Root:        emptyRoot,                         // extAccount doesn't have Root value
		CodeHash:    common.BytesToHash(emptyCodeHash), // extAccount doesn't have CodeHash value
	}

	encodedLen := a.EncodingLengthForStorage()
	encodedAccount := make([]byte, encodedLen)
	a.EncodeForStorage(encodedAccount)

	var decodedAccount Account
	if err := decodedAccount.Decode(encodedAccount); err != nil {
		t.Fatal("cant decode the account", err, encodedAccount)
	}

	isAccountsEqual(t, a, decodedAccount)
	isStorageSizeEqual(t, a, decodedAccount)
}

func TestAccountEncodeWithCodeEIP2027(t *testing.T) {
	account := Account{
		Initialised: true,
		Nonce:       2,
		Balance:     *new(big.Int).SetInt64(1000),
		Root:        common.HexToHash("0000000000000000000000000000000000000000000000000000000000000021"),
		CodeHash:    common.BytesToHash(crypto.Keccak256([]byte{1, 2, 3})),
	}
	account.HasStorageSize = true
	account.StorageSize = 10

	encodedLen := account.EncodingLengthForStorage()
	encodedAccount := make([]byte, encodedLen)
	account.EncodeForStorage(encodedAccount)

	var decodedAccount Account
	if err := decodedAccount.Decode(encodedAccount); err != nil {
		t.Fatal("cant decode the account", err, encodedAccount)
	}

	//after enable eip2027 storage size for account with empty storage size equals to 0
	isAccountsEqual(t, account, decodedAccount)
	isStorageSizeEqual(t, account, decodedAccount)
}

func TestAccountEncodeWithCodeWithStorageSizeEIP2027(t *testing.T) {
	const HugeNumber = uint64(1 << 63)

	storageSizes := []uint64{0, 1, 2, 3, 10, 100,
		HugeNumber, HugeNumber + 1, HugeNumber + 2, HugeNumber + 10, HugeNumber + 100, HugeNumber + 10000000}

	for _, storageSize := range storageSizes {
		a := Account{
			Initialised:    true,
			Nonce:          2,
			Balance:        *new(big.Int).SetInt64(1000),
			Root:           common.HexToHash("0000000000000000000000000000000000000000000000000000000000000021"),
			CodeHash:       common.BytesToHash(crypto.Keccak256([]byte{1, 2, 3})),
			HasStorageSize: true,
			StorageSize:    storageSize,
		}

		encodedLen := a.EncodingLengthForStorage()
		encodedAccount := make([]byte, encodedLen)
		a.EncodeForStorage(encodedAccount)

		var decodedAccount Account
		if err := decodedAccount.Decode(encodedAccount); err != nil {
			t.Fatal("cant decode the account", err, encodedAccount)
		}

		isAccountsEqual(t, a, decodedAccount)

		if decodedAccount.StorageSize != a.StorageSize {
			t.Fatal("cant decode the account StorageSize", decodedAccount.StorageSize, a.StorageSize)
		}
	}
}

func TestAccountEncodeWithoutCodeEIP2027(t *testing.T) {
	a := Account{
		Initialised: true,
		Nonce:       2,
		Balance:     *new(big.Int).SetInt64(1000),
		Root:        emptyRoot,                         // extAccount doesn't have Root value
		CodeHash:    common.BytesToHash(emptyCodeHash), // extAccount doesn't have CodeHash value
	}

	encodedLen := a.EncodingLengthForStorage()
	encodedAccount := make([]byte, encodedLen)
	a.EncodeForStorage(encodedAccount)

	var decodedAccount Account
	if err := decodedAccount.Decode(encodedAccount); err != nil {
		t.Fatal("cant decode the account", err, encodedAccount)
	}

	isAccountsEqual(t, a, decodedAccount)
	isStorageSizeEqual(t, a, decodedAccount)
}

<<<<<<< HEAD
func TestAccountIncreaseVersion(t *testing.T) {
	a := &Account{
		Nonce:    2,
		Balance:  new(big.Int).SetInt64(1000),
		Root:     emptyRoot,     // extAccount doesn't have Root value
		CodeHash: emptyCodeHash, // extAccount doesn't have CodeHash value
		Incarnation: 1,
	}

	encodedAccount, err := a.Encode(context.Background())
	if err != nil {
		t.Fatal("cant encode the account", err, a)
	}

	decodedAccount, err := Decode(encodedAccount)
	if err != nil {
		t.Fatal("cant decode the account", err, encodedAccount)
	}
	 t.Log(decodedAccount.Incarnation)
	t.Log(a)
	t.Log(decodedAccount)
	isAccountsEqual(t, a, decodedAccount)
}

func isAccountsEqual(t *testing.T, src, dst *Account) {
	if !bytes.Equal(dst.CodeHash, src.CodeHash) {
=======
func isAccountsEqual(t *testing.T, src, dst Account) {
	if dst.Initialised != src.Initialised {
		t.Fatal("cant decode the account Initialised", src.Initialised, dst.Initialised)
	}

	if dst.CodeHash != src.CodeHash {
>>>>>>> 8cd4259a
		t.Fatal("cant decode the account CodeHash", src.CodeHash, dst.CodeHash)
	}

	if !bytes.Equal(dst.Root.Bytes(), src.Root.Bytes()) {
		t.Fatal("cant decode the account Root", src.Root, dst.Root)
	}

	if dst.Balance.Cmp(&src.Balance) != 0 {
		t.Fatal("cant decode the account Balance", src.Balance, dst.Balance)
	}

	if dst.Nonce != src.Nonce {
		t.Fatal("cant decode the account Nonce", src.Nonce, dst.Nonce)
	}
	if dst.Incarnation != src.Incarnation {
		t.Fatal("cant decode the account Version", src.Incarnation, dst.Incarnation)
	}
}

func isStorageSizeEqual(t *testing.T, src, dst Account) {
	t.Helper()

	if !src.HasStorageSize {
		if dst.HasStorageSize {
			t.Fatal("cant decode the account StorageSize - should be nil", src.StorageSize, dst.StorageSize)
		}
	} else {
		if src.HasStorageSize && !dst.HasStorageSize {
			t.Fatal("cant decode the account StorageSize - should be not nil", src.StorageSize, dst.StorageSize)
		}

		if dst.StorageSize != src.StorageSize {
			t.Fatal("cant decode the account StorageSize", src.StorageSize, dst.StorageSize)
		}
	}
}<|MERGE_RESOLUTION|>--- conflicted
+++ resolved
@@ -182,41 +182,12 @@
 	isStorageSizeEqual(t, a, decodedAccount)
 }
 
-<<<<<<< HEAD
-func TestAccountIncreaseVersion(t *testing.T) {
-	a := &Account{
-		Nonce:    2,
-		Balance:  new(big.Int).SetInt64(1000),
-		Root:     emptyRoot,     // extAccount doesn't have Root value
-		CodeHash: emptyCodeHash, // extAccount doesn't have CodeHash value
-		Incarnation: 1,
-	}
-
-	encodedAccount, err := a.Encode(context.Background())
-	if err != nil {
-		t.Fatal("cant encode the account", err, a)
-	}
-
-	decodedAccount, err := Decode(encodedAccount)
-	if err != nil {
-		t.Fatal("cant decode the account", err, encodedAccount)
-	}
-	 t.Log(decodedAccount.Incarnation)
-	t.Log(a)
-	t.Log(decodedAccount)
-	isAccountsEqual(t, a, decodedAccount)
-}
-
-func isAccountsEqual(t *testing.T, src, dst *Account) {
-	if !bytes.Equal(dst.CodeHash, src.CodeHash) {
-=======
 func isAccountsEqual(t *testing.T, src, dst Account) {
 	if dst.Initialised != src.Initialised {
 		t.Fatal("cant decode the account Initialised", src.Initialised, dst.Initialised)
 	}
 
 	if dst.CodeHash != src.CodeHash {
->>>>>>> 8cd4259a
 		t.Fatal("cant decode the account CodeHash", src.CodeHash, dst.CodeHash)
 	}
 
