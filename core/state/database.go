--- conflicted
+++ resolved
@@ -539,11 +539,7 @@
 				if err != nil {
 					return nil, err
 				}
-<<<<<<< HEAD
-				fmt.Println(addrHash.String(), data)
-=======
-
->>>>>>> fbe40294
+
 				tds.t.Update(addrHash[:], data, tds.blockNr)
 			} else {
 				tds.t.Delete(addrHash[:], tds.blockNr)
@@ -580,15 +576,16 @@
 	tds.StartNewBuffer()
 	b := tds.currentBuffer
 	if err := tds.db.RewindData(tds.blockNr, blockNr, func(bucket, key, value []byte) error {
+		var err error
 		if bytes.Equal(bucket, AccountsHistoryBucket) {
 			var addrHash common.Hash
 			copy(addrHash[:], key)
 			if len(value) > 0 {
-				acc, err := accounts.Decode(value)
+				acc:=new(accounts.Account)
+				acc.Decode(value)
 				if err != nil {
 					return err
 				}
-
 				b.accountUpdates[addrHash] = acc
 				accountPutKeys = append(accountPutKeys, key)
 				accountPutVals = append(accountPutVals, value)
@@ -659,6 +656,10 @@
 	tds.blockNr = blockNr
 	return nil
 }
+
+
+
+
 
 func (tds *TrieDbState) ReadAccountData(address common.Address) (*accounts.Account, error) {
 	h := newHasher()
@@ -688,12 +689,9 @@
 			}
 		}
 	}
-<<<<<<< HEAD
-	return accounts.Decode(enc)
-=======
-	acc, err := accounts.Decode(enc)
+	acc:=new(accounts.Account)
+	err := acc.Decode(enc)
 	return acc, err
->>>>>>> fbe40294
 }
 
 func (tds *TrieDbState) savePreimage(save bool, hash, preimage []byte) error {
