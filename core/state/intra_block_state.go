// Copyright 2014 The go-ethereum Authors
// This file is part of the go-ethereum library.
//
// The go-ethereum library is free software: you can redistribute it and/or modify
// it under the terms of the GNU Lesser General Public License as published by
// the Free Software Foundation, either version 3 of the License, or
// (at your option) any later version.
//
// The go-ethereum library is distributed in the hope that it will be useful,
// but WITHOUT ANY WARRANTY; without even the implied warranty of
// MERCHANTABILITY or FITNESS FOR A PARTICULAR PURPOSE. See the
// GNU Lesser General Public License for more details.
//
// You should have received a copy of the GNU Lesser General Public License
// along with the go-ethereum library. If not, see <http://www.gnu.org/licenses/>.

// Package state provides a caching layer atop the Ethereum state trie.
package state

import (
	"bytes"
	"context"
	"fmt"
	"math/big"
	"sort"

	"github.com/ledgerwatch/turbo-geth/common"
	"github.com/ledgerwatch/turbo-geth/core/types"
	"github.com/ledgerwatch/turbo-geth/core/types/accounts"
	"github.com/ledgerwatch/turbo-geth/crypto"
	"github.com/ledgerwatch/turbo-geth/log"
	"github.com/ledgerwatch/turbo-geth/params"
	"github.com/ledgerwatch/turbo-geth/trie"
	"github.com/petar/GoLLRB/llrb"
)

type revision struct {
	id           int
	journalIndex int
}

var (
	// emptyState is the known hash of an empty state trie entry.
	emptyState = crypto.Keccak256Hash(nil)

	// emptyCode is the known hash of the empty EVM bytecode.
	// DESCRIBED: docs/programmers_guide/guide.md#code-hash
	emptyCode = crypto.Keccak256Hash(nil)
)

type proofList [][]byte

func (n *proofList) Put(key []byte, value []byte) error {
	*n = append(*n, value)
	return nil
}

type StateTracer interface {
	CaptureAccountRead(account common.Address) error
	CaptureAccountWrite(account common.Address) error
}

// IntraBlockState is responsible for caching and managing state changes
// that occur during block's execution.
type IntraBlockState struct {
	stateReader StateReader

	// This map holds 'live' objects, which will get modified while processing a state transition.
	stateObjects      map[common.Address]*stateObject
	stateObjectsDirty map[common.Address]struct{}

	nilAccounts map[common.Address]struct{} // Remember non-existent account to avoid reading them again

	// DB error.
	// State objects are used by the consensus core and VM which are
	// unable to deal with database-level errors. Any error that occurs
	// during a database read is memoized here and will eventually be returned
	// by IntraBlockState.Commit.
	dbErr error

	// The refund counter, also used by state transitioning.
	refund uint64

	thash, bhash common.Hash
	txIndex      int
	logs         map[common.Hash][]*types.Log
	logSize      uint

	preimages map[common.Hash][]byte

	// Journal of state modifications. This is the backbone of
	// Snapshot and RevertToSnapshot.
	journal        *journal
	validRevisions []revision
	nextRevisionID int
	tracer         StateTracer
	trace          bool
}

// Create a new state from a given trie
func New(stateReader StateReader) *IntraBlockState {
	return &IntraBlockState{
		stateReader:       stateReader,
		stateObjects:      make(map[common.Address]*stateObject),
		stateObjectsDirty: make(map[common.Address]struct{}),
		nilAccounts:       make(map[common.Address]struct{}),
		logs:              make(map[common.Hash][]*types.Log),
		preimages:         make(map[common.Hash][]byte),
		journal:           newJournal(),
	}
}

func (sdb *IntraBlockState) SetTracer(tracer StateTracer) {
	sdb.tracer = tracer
}

func (sdb *IntraBlockState) SetTrace(trace bool) {
	sdb.trace = trace
}

// setError remembers the first non-nil error it is called with.
func (sdb *IntraBlockState) setError(err error) {
	if sdb.dbErr == nil {
		sdb.dbErr = err
	}
}

func (sdb *IntraBlockState) Error() error {
	return sdb.dbErr
}

// Reset clears out all ephemeral state objects from the state db, but keeps
// the underlying state trie to avoid reloading data for the next operations.
func (sdb *IntraBlockState) Reset() error {
	sdb.stateObjects = make(map[common.Address]*stateObject)
	sdb.stateObjectsDirty = make(map[common.Address]struct{})
	sdb.thash = common.Hash{}
	sdb.bhash = common.Hash{}
	sdb.txIndex = 0
	sdb.logs = make(map[common.Hash][]*types.Log)
	sdb.logSize = 0
	sdb.preimages = make(map[common.Hash][]byte)
	sdb.clearJournalAndRefund()
	return nil
}

func (sdb *IntraBlockState) AddLog(log *types.Log) {
	sdb.journal.append(addLogChange{txhash: sdb.thash})

	log.TxHash = sdb.thash
	log.BlockHash = sdb.bhash
	log.TxIndex = uint(sdb.txIndex)
	log.Index = sdb.logSize
	sdb.logs[sdb.thash] = append(sdb.logs[sdb.thash], log)
	sdb.logSize++
}

func (sdb *IntraBlockState) GetLogs(hash common.Hash) []*types.Log {
	return sdb.logs[hash]
}

func (sdb *IntraBlockState) Logs() []*types.Log {
	var logs []*types.Log
	for _, lgs := range sdb.logs {
		logs = append(logs, lgs...)
	}
	return logs
}

// AddPreimage records a SHA3 preimage seen by the VM.
func (sdb *IntraBlockState) AddPreimage(hash common.Hash, preimage []byte) {
	if _, ok := sdb.preimages[hash]; !ok {
		sdb.journal.append(addPreimageChange{hash: hash})
		pi := make([]byte, len(preimage))
		copy(pi, preimage)
		sdb.preimages[hash] = pi
	}
}

// Preimages returns a list of SHA3 preimages that have been submitted.
func (sdb *IntraBlockState) Preimages() map[common.Hash][]byte {
	return sdb.preimages
}

// AddRefund adds gas to the refund counter
func (sdb *IntraBlockState) AddRefund(gas uint64) {
	sdb.journal.append(refundChange{prev: sdb.refund})
	sdb.refund += gas
}

// SubRefund removes gas from the refund counter.
// This method will panic if the refund counter goes below zero
func (sdb *IntraBlockState) SubRefund(gas uint64) {
	sdb.journal.append(refundChange{prev: sdb.refund})
	if gas > sdb.refund {
		panic("Refund counter below zero")
	}
	sdb.refund -= gas
}

// Exist reports whether the given account address exists in the state.
// Notably this also returns true for suicided accounts.
func (sdb *IntraBlockState) Exist(addr common.Address) bool {
	if sdb.tracer != nil {
		err := sdb.tracer.CaptureAccountRead(addr)
		if sdb.trace {
			fmt.Println("CaptureAccountRead err", err)
		}
	}
	//fmt.Printf("Checking existence of %s\n", hex.EncodeToString(addr[:]))
	return sdb.GetStateObject(addr) != nil
}

// Empty returns whether the state object is either non-existent
// or empty according to the EIP161 specification (balance = nonce = code = 0)
func (sdb *IntraBlockState) Empty(addr common.Address) bool {
	if sdb.tracer != nil {
		err := sdb.tracer.CaptureAccountRead(addr)
		if sdb.trace {
			fmt.Println("CaptureAccountRead err", err)
		}
	}
	so := sdb.GetStateObject(addr)
	return so == nil || so.empty()
}

// GetBalance retrieves the balance from the given address or 0 if object not found
// DESCRIBED: docs/programmers_guide/guide.md#address---identifier-of-an-account
func (sdb *IntraBlockState) GetBalance(addr common.Address) *big.Int {
	if sdb.tracer != nil {
		err := sdb.tracer.CaptureAccountRead(addr)
		if sdb.trace {
			fmt.Println("CaptureAccountRead err", err)
		}
	}
	stateObject := sdb.GetStateObject(addr)
	if stateObject != nil {
		return stateObject.Balance()
	}
	return common.Big0
}

// DESCRIBED: docs/programmers_guide/guide.md#address---identifier-of-an-account
func (sdb *IntraBlockState) GetNonce(addr common.Address) uint64 {
	if sdb.tracer != nil {
		err := sdb.tracer.CaptureAccountRead(addr)
		if sdb.trace {
			fmt.Println("CaptureAccountRead err", err)
		}
	}
	stateObject := sdb.GetStateObject(addr)
	if stateObject != nil {
		return stateObject.Nonce()
	}

	return 0
}

// DESCRIBED: docs/programmers_guide/guide.md#address---identifier-of-an-account
func (sdb *IntraBlockState) GetCode(addr common.Address) []byte {
	if sdb.tracer != nil {
		err := sdb.tracer.CaptureAccountRead(addr)
		if sdb.trace {
			fmt.Println("CaptureAccountRead err", err)
		}
	}
	stateObject := sdb.GetStateObject(addr)
	if stateObject != nil {
		if sdb.trace {
			fmt.Printf("GetCode %x, returned %d\n", addr, len(stateObject.Code()))
		}
		return stateObject.Code()
	}
	if sdb.trace {
		fmt.Printf("GetCode %x, returned nil\n", addr)
	}
	return nil
}

// DESCRIBED: docs/programmers_guide/guide.md#address---identifier-of-an-account
func (sdb *IntraBlockState) GetCodeSize(addr common.Address) int {
	if sdb.tracer != nil {
		err := sdb.tracer.CaptureAccountRead(addr)
		if sdb.trace {
			fmt.Println("CaptureAccountRead err", err)
		}
	}
	stateObject := sdb.GetStateObject(addr)
	if stateObject == nil {
		return 0
	}
	if stateObject.code != nil {
		return len(stateObject.code)
	}
	len, err := sdb.stateReader.ReadAccountCodeSize(common.BytesToHash(stateObject.CodeHash()))
	if err != nil {
		sdb.setError(err)
	}
	return len
}

// DESCRIBED: docs/programmers_guide/guide.md#address---identifier-of-an-account
func (sdb *IntraBlockState) GetCodeHash(addr common.Address) common.Hash {
	if sdb.tracer != nil {
		err := sdb.tracer.CaptureAccountRead(addr)
		if sdb.trace {
			fmt.Println("CaptureAccountRead err", err)
		}
	}
	stateObject := sdb.GetStateObject(addr)
	if stateObject == nil {
		return common.Hash{}
	}
	return common.BytesToHash(stateObject.CodeHash())
}

// GetState retrieves a value from the given account's storage trie.
// DESCRIBED: docs/programmers_guide/guide.md#address---identifier-of-an-account
func (sdb *IntraBlockState) GetState(addr common.Address, hash common.Hash) common.Hash {
	stateObject := sdb.GetStateObject(addr)
	if stateObject != nil {
		return stateObject.GetState(hash)
	}
	return common.Hash{}
}

// GetProof returns the Merkle proof for a given account
func (sdb *IntraBlockState) GetProof(a common.Address) ([][]byte, error) {
	//var proof proofList
	//err := sdb.trie.Prove(crypto.Keccak256(a.Bytes()), 0, &proof)
	//return [][]byte(proof), err
	return nil, nil
}

// GetStorageProof returns the storage proof for a given key
func (sdb *IntraBlockState) GetStorageProof(a common.Address, key common.Hash) ([][]byte, error) {
	//var proof proofList
	//trie := sdb.StorageTrie(a)
	//if trie == nil {
	//	return proof, errors.New("storage trie for requested address does not exist")
	//}
	//err := trie.Prove(crypto.Keccak256(key.Bytes()), 0, &proof)
	//return [][]byte(proof), err
	return nil, nil
}

// GetCommittedState retrieves a value from the given account's committed storage trie.
// DESCRIBED: docs/programmers_guide/guide.md#address---identifier-of-an-account
func (sdb *IntraBlockState) GetCommittedState(addr common.Address, hash common.Hash) common.Hash {
	stateObject := sdb.GetStateObject(addr)
	if stateObject != nil {
		return stateObject.GetCommittedState(hash)
	}
	return common.Hash{}
}

func (sdb *IntraBlockState) HasSuicided(addr common.Address) bool {
	stateObject := sdb.GetStateObject(addr)
	if stateObject != nil {
		return stateObject.suicided
	}
	return false
}

func (sdb *IntraBlockState) StorageSize(addr common.Address) (bool, uint64) {
	if sdb.tracer != nil {
		err := sdb.tracer.CaptureAccountRead(addr)
		if sdb.trace {
			fmt.Println("CaptureAccountRead err", err)
		}

	}
	stateObject := sdb.GetStateObject(addr)
	if stateObject != nil {
		return stateObject.StorageSize()
	}

	return false, 0
}

/*
 * SETTERS
 */

// AddBalance adds amount to the account associated with addr.
// DESCRIBED: docs/programmers_guide/guide.md#address---identifier-of-an-account
func (sdb *IntraBlockState) AddBalance(addr common.Address, amount *big.Int) {
	if sdb.trace {
		fmt.Printf("AddBalance %x, %d\n", addr, amount)
	}
	if sdb.tracer != nil {
		err := sdb.tracer.CaptureAccountWrite(addr)
		if sdb.trace {
			fmt.Println("CaptureAccountWrite err", err)
		}
	}
	stateObject := sdb.GetOrNewStateObject(addr)
	if stateObject != nil {
		stateObject.AddBalance(amount)
	}
}

// SubBalance subtracts amount from the account associated with addr.
// DESCRIBED: docs/programmers_guide/guide.md#address---identifier-of-an-account
func (sdb *IntraBlockState) SubBalance(addr common.Address, amount *big.Int) {
	if sdb.trace {
		fmt.Printf("SubBalance %x, %d\n", addr, amount)
	}
	if sdb.tracer != nil {
		err := sdb.tracer.CaptureAccountWrite(addr)
		if sdb.trace {
			fmt.Println("CaptureAccountWrite err", err)
		}

	}
	stateObject := sdb.GetOrNewStateObject(addr)
	if stateObject != nil {
		stateObject.SubBalance(amount)
	}
}

// DESCRIBED: docs/programmers_guide/guide.md#address---identifier-of-an-account
func (sdb *IntraBlockState) SetBalance(addr common.Address, amount *big.Int) {
	if sdb.tracer != nil {
		err := sdb.tracer.CaptureAccountWrite(addr)
		if sdb.trace {
			fmt.Println("CaptureAccountWrite err", err)
		}
	}
	stateObject := sdb.GetOrNewStateObject(addr)
	if stateObject != nil {
		stateObject.SetBalance(amount)
	}
}

// DESCRIBED: docs/programmers_guide/guide.md#address---identifier-of-an-account
func (sdb *IntraBlockState) SetNonce(addr common.Address, nonce uint64) {
	if sdb.tracer != nil {
		err := sdb.tracer.CaptureAccountWrite(addr)
		if sdb.trace {
			fmt.Println("CaptureAccountWrite err", err)
		}
	}
	stateObject := sdb.GetOrNewStateObject(addr)
	if stateObject != nil {
		stateObject.SetNonce(nonce)
	}
}

// DESCRIBED: docs/programmers_guide/guide.md#code-hash
// DESCRIBED: docs/programmers_guide/guide.md#address---identifier-of-an-account
func (sdb *IntraBlockState) SetCode(addr common.Address, code []byte) {
	if sdb.tracer != nil {
		err := sdb.tracer.CaptureAccountWrite(addr)
		if sdb.trace {
			fmt.Println("CaptureAccountWrite err", err)
		}
	}
	stateObject := sdb.GetOrNewStateObject(addr)
	if stateObject != nil {
		stateObject.SetCode(crypto.Keccak256Hash(code), code)
	}
}

// DESCRIBED: docs/programmers_guide/guide.md#address---identifier-of-an-account
func (sdb *IntraBlockState) SetState(addr common.Address, key, value common.Hash) {
	stateObject := sdb.GetOrNewStateObject(addr)
	if stateObject != nil {
		stateObject.SetState(key, value)
	}
}

// Suicide marks the given account as suicided.
// This clears the account balance.
//
// The account's state object is still available until the state is committed,
// getStateObject will return a non-nil account after Suicide.
func (sdb *IntraBlockState) Suicide(addr common.Address) bool {
	if sdb.tracer != nil {
		err := sdb.tracer.CaptureAccountRead(addr)
		if sdb.trace {
			fmt.Println("CaptureAccountRead err", err)
		}
		err = sdb.tracer.CaptureAccountWrite(addr)
		if sdb.trace {
			fmt.Println("CaptureAccountWrite err", err)
		}
	}
	stateObject := sdb.GetStateObject(addr)
	if stateObject == nil {
		return false
	}
	sdb.journal.append(suicideChange{
		account:     &addr,
		prev:        stateObject.suicided,
		prevbalance: new(big.Int).Set(stateObject.Balance()),
	})
	stateObject.markSuicided()
	stateObject.data.Balance.SetInt64(0)

	return true
}

func (sdb *IntraBlockState) IncreaseStorageSize(addr common.Address) {
	sdb.changeStorageSize(addr, 1)
}

func (sdb *IntraBlockState) DecreaseStorageSize(addr common.Address) {
	sdb.changeStorageSize(addr, -1)
}

var nullLocation = common.Hash{}
var nullValue = common.Big0

func (sdb *IntraBlockState) SetStorageSize(addr common.Address, currentLocation common.Hash, newLocation common.Hash, val *big.Int) {
	switch {
	case currentLocation == nullLocation && val.Cmp(nullValue) != 0:
		// new value case
		sdb.IncreaseStorageSize(addr)
	case newLocation != nullLocation && currentLocation != nullLocation && val.Cmp(nullValue) == 0:
		// remove value case
		sdb.DecreaseStorageSize(addr)
	}
}

func (sdb *IntraBlockState) changeStorageSize(addr common.Address, sizeDiff int64) {
	if sdb.tracer != nil {
		err := sdb.tracer.CaptureAccountWrite(addr)
		if sdb.trace {
			fmt.Println("CaptureAccountWrite err", err)
		}
	}

	stateObject := sdb.GetOrNewStateObject(addr)
	if stateObject == nil {
		return
	}

	hasSize, size := sdb.StorageSize(addr)
	if !hasSize {
		size = HugeNumber
	}

	if sizeDiff >= 0 {
		size += uint64(sizeDiff)
	} else {
		size -= uint64(-sizeDiff)
	}

	stateObject.SetStorageSize(size)
}

// Retrieve a state object given my the address. Returns nil if not found.
func (sdb *IntraBlockState) GetStateObject(addr common.Address) (stateObject *stateObject) {
	// Prefer 'live' objects.
	if obj := sdb.stateObjects[addr]; obj != nil {
		if obj.deleted {
			log.Error("Case 1")
			return nil
		}
		return obj
	}

	// Load the object from the database.
	if _, ok := sdb.nilAccounts[addr]; ok {
		log.Error("Case 2")
		return nil
	}
	account, err := sdb.stateReader.ReadAccountData(addr)
	if err != nil {
		panic("!!!!")
		sdb.setError(err)
		log.Error("Case 3")
		return nil
	}
	if account == nil {
		log.Error("Case 4")
		sdb.nilAccounts[addr] = struct{}{}
		return nil
	}
	// Insert into the live set.
	obj := newObject(sdb, addr, account, account)
	sdb.setStateObject(obj)
	return obj
}

type AccountItem struct {
	SecKey  []byte
	Balance *big.Int
}

func (a *AccountItem) Less(b llrb.Item) bool {
	bi := b.(*AccountItem)
	c := a.Balance.Cmp(bi.Balance)
	if c == 0 {
		return bytes.Compare(a.SecKey, bi.SecKey) < 0
	} else {
		return c < 0
	}
}

func (sdb *IntraBlockState) setStateObject(object *stateObject) {
	sdb.stateObjects[object.Address()] = object
}

// Retrieve a state object or create a new state object if nil.
func (sdb *IntraBlockState) GetOrNewStateObject(addr common.Address) *stateObject {
	stateObject := sdb.GetStateObject(addr)
	if stateObject == nil || stateObject.deleted {
		stateObject, _ = sdb.createObject(addr, stateObject)
	}
	return stateObject
}

// createObject creates a new state object. If there is an existing account with
// the given address, it is overwritten and returned as the second return value.
func (sdb *IntraBlockState) createObject(addr common.Address, previous *stateObject) (newobj, prev *stateObject) {
	//fmt.Printf("CREATE %x\n", addr[:])
	prev = previous
	var account *accounts.Account
	var original *accounts.Account
	if previous == nil {
		account = &accounts.Account{}
		account.Root.SetBytes(trie.EmptyRoot[:])
		original = &accounts.Account{}
	} else {
		account = &previous.data
		original = &previous.original
	}
	newobj = newObject(sdb, addr, account, original)
	newobj.setNonce(0) // sets the object to dirty
	if prev == nil {
		sdb.journal.append(createObjectChange{account: &addr})
	} else {
		sdb.journal.append(resetObjectChange{prev: prev})
	}
	sdb.setStateObject(newobj)
	return newobj, prev
}

// CreateAccount explicitly creates a state object. If a state object with the address
// already exists the balance is carried over to the new account.
//
// CreateAccount is called during the EVM CREATE operation. The situation might arise that
// a contract does the following:
//
//   1. sends funds to sha(account ++ (nonce + 1))
//   2. tx_create(sha(account ++ nonce)) (note that this gets the address of 1)
//
// Carrying over the balance ensures that Ether doesn't disappear.
func (sdb *IntraBlockState) CreateAccount(addr common.Address, checkPrev bool) {
	fmt.Println("core/state/intra_block_state.go:655 CreateAccount", addr.String(), checkPrev)
	if sdb.tracer != nil {
		err := sdb.tracer.CaptureAccountRead(addr)
		if sdb.trace && err != nil {
			log.Error("error while CaptureAccountRead", "err", err)
		}

		err = sdb.tracer.CaptureAccountWrite(addr)
		if sdb.trace {
			log.Error("error while CaptureAccountWrite", "err", err)
		}
	}

	var previous *stateObject
	if checkPrev {
		previous = sdb.GetStateObject(addr)
	}
	newObj, prev := sdb.createObject(addr, previous)
	if prev != nil {
<<<<<<< HEAD
		newObj.setBalance(prev.data.Balance)
		newObj.data.SetIncarnation(prev.data.GetIncarnation()+1)
=======
		newObj.setBalance(&prev.data.Balance)
>>>>>>> 8cd4259a
	}
}

// Copy creates a deep, independent copy of the state.
// Snapshots of the copied state cannot be applied to the copy.
func (sdb *IntraBlockState) Copy() *IntraBlockState {
	// Copy all the basic fields, initialize the memory ones
	state := &IntraBlockState{
		stateReader:       sdb.stateReader,
		stateObjects:      make(map[common.Address]*stateObject, len(sdb.journal.dirties)),
		stateObjectsDirty: make(map[common.Address]struct{}, len(sdb.journal.dirties)),
		nilAccounts:       make(map[common.Address]struct{}),
		refund:            sdb.refund,
		logs:              make(map[common.Hash][]*types.Log, len(sdb.logs)),
		logSize:           sdb.logSize,
		preimages:         make(map[common.Hash][]byte, len(sdb.preimages)),
		journal:           newJournal(),
	}
	// Copy the dirty states, logs, and preimages
	for addr := range sdb.journal.dirties {
		// As documented [here](https://github.com/ledgerwatch/turbo-geth/pull/16485#issuecomment-380438527),
		// and in the FinalizeTx method, there is a case where an object is in the journal but not
		// in the stateObjects: OOG after touch on ripeMD prior to Byzantium. Thus, we need to check for
		// nil
		if object, exist := sdb.stateObjects[addr]; exist {
			state.stateObjects[addr] = object.deepCopy(state)
			state.stateObjectsDirty[addr] = struct{}{}
		}
	}
	// Above, we don't copy the actual journal. This means that if the copy is copied, the
	// loop above will be a no-op, since the copy's journal is empty.
	// Thus, here we iterate over stateObjects, to enable copies of copies
	for addr := range sdb.stateObjectsDirty {
		if _, exist := state.stateObjects[addr]; !exist {
			state.stateObjects[addr] = sdb.stateObjects[addr].deepCopy(state)
			state.stateObjectsDirty[addr] = struct{}{}
		}
	}
	for hash, logs := range sdb.logs {
		cpy := make([]*types.Log, len(logs))
		for i, l := range logs {
			cpy[i] = new(types.Log)
			*cpy[i] = *l
		}
		state.logs[hash] = cpy
	}
	for hash, preimage := range sdb.preimages {
		state.preimages[hash] = preimage
	}
	return state
}

// Snapshot returns an identifier for the current revision of the state.
func (sdb *IntraBlockState) Snapshot() int {
	id := sdb.nextRevisionID
	sdb.nextRevisionID++
	sdb.validRevisions = append(sdb.validRevisions, revision{id, sdb.journal.length()})
	return id
}

// RevertToSnapshot reverts all state changes made since the given revision.
func (sdb *IntraBlockState) RevertToSnapshot(revid int) {
	// Find the snapshot in the stack of valid snapshots.
	idx := sort.Search(len(sdb.validRevisions), func(i int) bool {
		return sdb.validRevisions[i].id >= revid
	})
	if idx == len(sdb.validRevisions) || sdb.validRevisions[idx].id != revid {
		panic(fmt.Errorf("revision id %v cannot be reverted", revid))
	}
	snapshot := sdb.validRevisions[idx].journalIndex

	// Replay the journal to undo changes and remove invalidated snapshots
	sdb.journal.revert(sdb, snapshot)
	sdb.validRevisions = sdb.validRevisions[:idx]
}

// GetRefund returns the current value of the refund counter.
func (sdb *IntraBlockState) GetRefund() uint64 {
	return sdb.refund
}

type Addresses []common.Address

func (a *Addresses) Len() int {
	return len(*a)
}
func (a *Addresses) Less(i, j int) bool {
	return bytes.Compare((*a)[i][:], (*a)[j][:]) == -1
}
func (a *Addresses) Swap(i, j int) {
	(*a)[i], (*a)[j] = (*a)[j], (*a)[i]
}

// FinalizeTx should be called after every transaction.
func (sdb *IntraBlockState) FinalizeTx(ctx context.Context, stateWriter StateWriter) error {
	for addr := range sdb.journal.dirties {
		stateObject, exist := sdb.stateObjects[addr]
		if !exist {
			// ripeMD is 'touched' at block 1714175, in tx 0x1237f737031e40bcde4a8b7e717b2d15e3ecadfe49bb1bbc71ee9deb09c6fcf2
			// That tx goes out of gas, and although the notion of 'touched' does not exist there, the
			// touch-event will still be recorded in the journal. Since ripeMD is a special snowflake,
			// it will persist in the journal even though the journal is reverted. In this special circumstance,
			// it may exist in `sdb.journal.dirties` but not in `sdb.stateObjects`.
			// Thus, we can safely ignore it here
			continue
		}

		if stateObject.suicided || (params.GetForkFlag(ctx, params.IsEIP158Enabled) && stateObject.empty()) {
			if err := stateWriter.DeleteAccount(ctx, addr, &stateObject.original); err != nil {
				return err
			}
			stateObject.deleted = true
		} else {
			if err := stateObject.updateTrie(stateWriter); err != nil {
				return err
			}
			if err := stateWriter.UpdateAccountData(ctx, addr, &stateObject.original, &stateObject.data); err != nil {
				return err
			}
		}
		sdb.stateObjectsDirty[addr] = struct{}{}
	}
	// Invalidate journal because reverting across transactions is not allowed.
	sdb.clearJournalAndRefund()
	return nil
}

// CommitBlock finalizes the state by removing the self destructed objects
// and clears the journal as well as the refunds.
func (sdb *IntraBlockState) CommitBlock(ctx context.Context, stateWriter StateWriter) error {
	for addr := range sdb.journal.dirties {
		sdb.stateObjectsDirty[addr] = struct{}{}
	}
	for addr, stateObject := range sdb.stateObjects {
		_, isDirty := sdb.stateObjectsDirty[addr]
		//fmt.Printf("%x %d %x %x\n", addr[:], stateObject.data.Balance, stateObject.data.CodeHash, stateObject.data.Root[:])

		if stateObject.suicided || (isDirty && params.GetForkFlag(ctx, params.IsEIP158Enabled) && stateObject.empty()) {
			if err := stateWriter.DeleteAccount(ctx, addr, &stateObject.original); err != nil {
				return err
			}
			stateObject.deleted = true
		} else if isDirty {
			// Write any contract code associated with the state object
			if stateObject.code != nil && stateObject.dirtyCode {
				if err := stateWriter.UpdateAccountCode(common.BytesToHash(stateObject.CodeHash()), stateObject.code); err != nil {
					return err
				}
			}

			if err := stateObject.updateTrie(stateWriter); err != nil {
				return err
			}

			if err := stateWriter.UpdateAccountData(ctx, addr, &stateObject.original, &stateObject.data); err != nil {
				return err
			}
		}
	}
	// Invalidate journal because reverting across transactions is not allowed.
	sdb.clearJournalAndRefund()
	return nil
}

// IntermediateRoot computes the current root hash of the state trie.
// It is called in between transactions to get the root hash that
// goes into transaction receipts.
/*
func (tds *TrieDbState) IntermediateRoot(s *IntraBlockState, deleteEmptyObjects bool) (common.Hash, error) {
	if err := s.FinalizeTx(deleteEmptyObjects, tds.TrieStateWriter()); err != nil {
		return common.Hash{}, err
	}
	return tds.TrieRoot()
}
*/

// Prepare sets the current transaction hash and index and block hash which is
// used when the EVM emits new state logs.
func (sdb *IntraBlockState) Prepare(thash, bhash common.Hash, ti int) {
	sdb.thash = thash
	sdb.bhash = bhash
	sdb.txIndex = ti
}

func (sdb *IntraBlockState) clearJournalAndRefund() {
	sdb.journal = newJournal()
	sdb.validRevisions = sdb.validRevisions[:0]
	sdb.refund = 0
}<|MERGE_RESOLUTION|>--- conflicted
+++ resolved
@@ -208,7 +208,7 @@
 		}
 	}
 	//fmt.Printf("Checking existence of %s\n", hex.EncodeToString(addr[:]))
-	return sdb.GetStateObject(addr) != nil
+	return sdb.getStateObject(addr) != nil
 }
 
 // Empty returns whether the state object is either non-existent
@@ -220,7 +220,7 @@
 			fmt.Println("CaptureAccountRead err", err)
 		}
 	}
-	so := sdb.GetStateObject(addr)
+	so := sdb.getStateObject(addr)
 	return so == nil || so.empty()
 }
 
@@ -233,7 +233,7 @@
 			fmt.Println("CaptureAccountRead err", err)
 		}
 	}
-	stateObject := sdb.GetStateObject(addr)
+	stateObject := sdb.getStateObject(addr)
 	if stateObject != nil {
 		return stateObject.Balance()
 	}
@@ -248,7 +248,7 @@
 			fmt.Println("CaptureAccountRead err", err)
 		}
 	}
-	stateObject := sdb.GetStateObject(addr)
+	stateObject := sdb.getStateObject(addr)
 	if stateObject != nil {
 		return stateObject.Nonce()
 	}
@@ -264,7 +264,7 @@
 			fmt.Println("CaptureAccountRead err", err)
 		}
 	}
-	stateObject := sdb.GetStateObject(addr)
+	stateObject := sdb.getStateObject(addr)
 	if stateObject != nil {
 		if sdb.trace {
 			fmt.Printf("GetCode %x, returned %d\n", addr, len(stateObject.Code()))
@@ -285,7 +285,7 @@
 			fmt.Println("CaptureAccountRead err", err)
 		}
 	}
-	stateObject := sdb.GetStateObject(addr)
+	stateObject := sdb.getStateObject(addr)
 	if stateObject == nil {
 		return 0
 	}
@@ -307,7 +307,7 @@
 			fmt.Println("CaptureAccountRead err", err)
 		}
 	}
-	stateObject := sdb.GetStateObject(addr)
+	stateObject := sdb.getStateObject(addr)
 	if stateObject == nil {
 		return common.Hash{}
 	}
@@ -317,7 +317,7 @@
 // GetState retrieves a value from the given account's storage trie.
 // DESCRIBED: docs/programmers_guide/guide.md#address---identifier-of-an-account
 func (sdb *IntraBlockState) GetState(addr common.Address, hash common.Hash) common.Hash {
-	stateObject := sdb.GetStateObject(addr)
+	stateObject := sdb.getStateObject(addr)
 	if stateObject != nil {
 		return stateObject.GetState(hash)
 	}
@@ -347,7 +347,7 @@
 // GetCommittedState retrieves a value from the given account's committed storage trie.
 // DESCRIBED: docs/programmers_guide/guide.md#address---identifier-of-an-account
 func (sdb *IntraBlockState) GetCommittedState(addr common.Address, hash common.Hash) common.Hash {
-	stateObject := sdb.GetStateObject(addr)
+	stateObject := sdb.getStateObject(addr)
 	if stateObject != nil {
 		return stateObject.GetCommittedState(hash)
 	}
@@ -355,7 +355,7 @@
 }
 
 func (sdb *IntraBlockState) HasSuicided(addr common.Address) bool {
-	stateObject := sdb.GetStateObject(addr)
+	stateObject := sdb.getStateObject(addr)
 	if stateObject != nil {
 		return stateObject.suicided
 	}
@@ -370,7 +370,7 @@
 		}
 
 	}
-	stateObject := sdb.GetStateObject(addr)
+	stateObject := sdb.getStateObject(addr)
 	if stateObject != nil {
 		return stateObject.StorageSize()
 	}
@@ -486,7 +486,7 @@
 			fmt.Println("CaptureAccountWrite err", err)
 		}
 	}
-	stateObject := sdb.GetStateObject(addr)
+	stateObject := sdb.getStateObject(addr)
 	if stateObject == nil {
 		return false
 	}
@@ -551,11 +551,10 @@
 }
 
 // Retrieve a state object given my the address. Returns nil if not found.
-func (sdb *IntraBlockState) GetStateObject(addr common.Address) (stateObject *stateObject) {
+func (sdb *IntraBlockState) getStateObject(addr common.Address) (stateObject *stateObject) {
 	// Prefer 'live' objects.
 	if obj := sdb.stateObjects[addr]; obj != nil {
 		if obj.deleted {
-			log.Error("Case 1")
 			return nil
 		}
 		return obj
@@ -563,18 +562,14 @@
 
 	// Load the object from the database.
 	if _, ok := sdb.nilAccounts[addr]; ok {
-		log.Error("Case 2")
 		return nil
 	}
 	account, err := sdb.stateReader.ReadAccountData(addr)
 	if err != nil {
-		panic("!!!!")
 		sdb.setError(err)
-		log.Error("Case 3")
 		return nil
 	}
 	if account == nil {
-		log.Error("Case 4")
 		sdb.nilAccounts[addr] = struct{}{}
 		return nil
 	}
@@ -605,7 +600,7 @@
 
 // Retrieve a state object or create a new state object if nil.
 func (sdb *IntraBlockState) GetOrNewStateObject(addr common.Address) *stateObject {
-	stateObject := sdb.GetStateObject(addr)
+	stateObject := sdb.getStateObject(addr)
 	if stateObject == nil || stateObject.deleted {
 		stateObject, _ = sdb.createObject(addr, stateObject)
 	}
@@ -664,16 +659,12 @@
 
 	var previous *stateObject
 	if checkPrev {
-		previous = sdb.GetStateObject(addr)
+		previous = sdb.getStateObject(addr)
 	}
 	newObj, prev := sdb.createObject(addr, previous)
 	if prev != nil {
-<<<<<<< HEAD
-		newObj.setBalance(prev.data.Balance)
+		newObj.setBalance(&prev.data.Balance)
 		newObj.data.SetIncarnation(prev.data.GetIncarnation()+1)
-=======
-		newObj.setBalance(&prev.data.Balance)
->>>>>>> 8cd4259a
 	}
 }
 
