--- conflicted
+++ resolved
@@ -6,11 +6,8 @@
 	"github.com/holiman/uint256"
 	"github.com/ledgerwatch/erigon-lib/kv"
 	"github.com/ledgerwatch/erigon/common"
-<<<<<<< HEAD
 	"github.com/ledgerwatch/erigon/common/dbutils"
 	"github.com/ledgerwatch/log/v3"
-=======
->>>>>>> faa0dc52
 )
 
 var SavedRoot []byte
@@ -48,14 +45,9 @@
 }
 
 func WriteVerkleRoot(tx kv.RwTx, blockNum uint64, root common.Hash) error {
-<<<<<<< HEAD
 	log.Info("Write Verkle root", "num", blockNum, "root", root)
 
 	return tx.Put(VerkleRoots, dbutils.EncodeBlockNumber(blockNum), root[:])
-=======
-	copy(SavedRoot, root[:])
-	return nil
->>>>>>> faa0dc52
 }
 
 func WritePedersenStorageLookup(tx kv.RwTx, addr []byte, storageKey *uint256.Int, treeKey []byte) error {
