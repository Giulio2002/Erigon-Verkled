--- conflicted
+++ resolved
@@ -24,7 +24,6 @@
 	"github.com/ledgerwatch/bolt"
 
 	"github.com/ledgerwatch/turbo-geth/common"
-	"github.com/ledgerwatch/turbo-geth/common/bucket"
 	"github.com/ledgerwatch/turbo-geth/consensus/ethash"
 	"github.com/ledgerwatch/turbo-geth/core"
 	"github.com/ledgerwatch/turbo-geth/core/state"
@@ -151,11 +150,7 @@
 		if pre == nil {
 			return nil
 		}
-<<<<<<< HEAD
-		b := tx.Bucket(bucket.AccountsHistory)
-=======
 		b := tx.Bucket(dbutils.AccountsHistoryBucket)
->>>>>>> 74b58583
 		if b == nil {
 			return nil
 		}
@@ -199,11 +194,7 @@
 		if pre == nil {
 			return nil
 		}
-<<<<<<< HEAD
-		b := tx.Bucket(bucket.Accounts)
-=======
 		b := tx.Bucket(dbutils.AccountsBucket)
->>>>>>> 74b58583
 		if b == nil {
 			return nil
 		}
@@ -323,11 +314,7 @@
 	var hash common.Hash
 	// Go through the history of account first
 	err = db.View(func(tx *bolt.Tx) error {
-<<<<<<< HEAD
-		b := tx.Bucket(bucket.StorageHistory)
-=======
 		b := tx.Bucket(dbutils.StorageHistoryBucket)
->>>>>>> 74b58583
 		if b == nil {
 			return nil
 		}
@@ -380,11 +367,7 @@
 	check(err)
 	// Go through the current state
 	err = db.View(func(tx *bolt.Tx) error {
-<<<<<<< HEAD
-		b := tx.Bucket(bucket.Storage)
-=======
 		b := tx.Bucket(dbutils.StorageBucket)
->>>>>>> 74b58583
 		if b == nil {
 			return nil
 		}
@@ -1116,13 +1099,8 @@
 	count := 0
 	var leafSize uint64
 	err = db.View(func(tx *bolt.Tx) error {
-<<<<<<< HEAD
-		a := tx.Bucket(bucket.Accounts)
-		b := tx.Bucket(bucket.Storage)
-=======
 		a := tx.Bucket(dbutils.AccountsBucket)
 		b := tx.Bucket(dbutils.StorageBucket)
->>>>>>> 74b58583
 		if b == nil {
 			return nil
 		}
@@ -1232,11 +1210,7 @@
 	//itemsByCreator := make(map[common.Address]int)
 	count := 0
 	err = db.View(func(tx *bolt.Tx) error {
-<<<<<<< HEAD
-		b := tx.Bucket(bucket.Storage)
-=======
 		b := tx.Bucket(dbutils.StorageBucket)
->>>>>>> 74b58583
 		if b == nil {
 			return nil
 		}
@@ -1312,11 +1286,7 @@
 	//itemsByCreator := make(map[common.Address]int)
 	count := 0
 	err = db.View(func(tx *bolt.Tx) error {
-<<<<<<< HEAD
-		b := tx.Bucket(bucket.Storage)
-=======
 		b := tx.Bucket(dbutils.StorageBucket)
->>>>>>> 74b58583
 		if b == nil {
 			return nil
 		}
@@ -1377,11 +1347,7 @@
 	itemsByAddress := make(map[common.Address]int)
 	count := 0
 	err = db.View(func(tx *bolt.Tx) error {
-<<<<<<< HEAD
-		b := tx.Bucket(bucket.Storage)
-=======
 		b := tx.Bucket(dbutils.StorageBucket)
->>>>>>> 74b58583
 		if b == nil {
 			return nil
 		}
@@ -1398,11 +1364,7 @@
 	})
 	check(err)
 	err = db.View(func(tx *bolt.Tx) error {
-<<<<<<< HEAD
-		b := tx.Bucket(bucket.AccountsHistory)
-=======
 		b := tx.Bucket(dbutils.AccountsHistoryBucket)
->>>>>>> 74b58583
 		if b == nil {
 			return nil
 		}
@@ -1460,11 +1422,7 @@
 	thresholdMap := make(map[uint64]int)
 	var a accounts.Account
 	err = db.View(func(tx *bolt.Tx) error {
-<<<<<<< HEAD
-		b := tx.Bucket(bucket.Accounts)
-=======
 		b := tx.Bucket(dbutils.AccountsBucket)
->>>>>>> 74b58583
 		if b == nil {
 			return nil
 		}
