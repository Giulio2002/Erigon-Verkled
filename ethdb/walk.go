// Copyright 2018 The go-ethereum Authors
// This file is part of the go-ethereum library.
//
// The go-ethereum library is free software: you can redistribute it and/or modify
// it under the terms of the GNU Lesser General Public License as published by
// the Free Software Foundation, either version 3 of the License, or
// (at your option) any later version.
//
// The go-ethereum library is distributed in the hope that it will be useful,
// but WITHOUT ANY WARRANTY; without even the implied warranty of
// MERCHANTABILITY or FITNESS FOR A PARTICULAR PURPOSE. See the
// GNU Lesser General Public License for more details.
//
// You should have received a copy of the GNU Lesser General Public License
// along with the go-ethereum library. If not, see <http://www.gnu.org/licenses/>.

package ethdb

import (
	"bytes"
	"encoding/binary"
	"fmt"
	"github.com/ledgerwatch/turbo-geth/common/dbutils"

	"github.com/ledgerwatch/turbo-geth/common"
	"github.com/ledgerwatch/turbo-geth/common/bucket"
	"github.com/petar/GoLLRB/llrb"
)

var EndSuffix = []byte{0xff, 0xff, 0xff, 0xff, 0xff, 0xff, 0xff, 0xff}

// Generates rewind data for all buckets between the timestamp
// timestapSrc is the current timestamp, and timestamp Dst is where we rewind
func rewindData(db Getter, timestampSrc, timestampDst uint64, df func(bucketKey, key, value []byte) error) error {
	// Collect list of buckets and keys that need to be considered
	m := make(map[string]map[string]struct{})
	suffixDst := encodeTimestamp(timestampDst + 1)
<<<<<<< HEAD
	if err := db.Walk(SuffixBucket, suffixDst, 0, func(k, v []byte) (bool, error) {
		timestamp, bucketKey := decodeTimestamp(k)
=======
	if err := db.Walk(dbutils.SuffixBucket, suffixDst, 0, func(k, v []byte) (bool, error) {
		timestamp, bucket := decodeTimestamp(k)
>>>>>>> 74b58583
		if timestamp > timestampSrc {
			return false, nil
		}
		keycount := int(binary.BigEndian.Uint32(v))
		if keycount > 0 {
			bucketStr := string(common.CopyBytes(bucketKey))
			var t map[string]struct{}
			var ok bool
			if t, ok = m[bucketStr]; !ok {
				t = make(map[string]struct{})
				m[bucketStr] = t
			}
			i := 4
			for ki := 0; ki < keycount; ki++ {
				l := int(v[i])
				i++
				/*
					k := v[i:i+l]
					var sk []byte
					if len(k) == 52 {
						sk = k[20:]
					} else {
						sk = k
					}
					preimage, _ := db.Get([]byte("secure-key-"), sk)
					fmt.Printf("timestamp: %d, key: %x, preimage: %x\n", timestamp, k, preimage)
					if timestamp == 1828654 || timestamp == 2727676 {
						fmt.Printf("key at block %d, bucket %s: %x\n", timestamp, bucket, v[i:i+l])
					}
				*/
				t[string(common.CopyBytes(v[i:i+l]))] = struct{}{}
				i += l
			}
		}
		return true, nil
	}); err != nil {
		return err
	}
	//suffixDst := encodeTimestamp(timestampDst)
	//buckets := sort.StringSlice{}
	//for bucketStr := range m {
	//	buckets = append(buckets, bucketStr)
	//}
	//sort.Sort(buckets)
	for bucketStr, t := range m {
		//t := m[bucketStr]
		bucketKey := []byte(bucketStr)
		for keyStr := range t {
			key := []byte(keyStr)
			value, err := db.GetAsOf(bucketKey[1:], bucketKey, key, timestampDst+1)
			if err != nil {
				value = nil
			}
			if err := df(bucketKey, key, value); err != nil {
				return err
			}
		}
	}
	return nil
}

func GetModifiedAccounts(db Getter, starttimestamp, endtimestamp uint64) ([]common.Address, error) {
	t := llrb.New()
	startCode := encodeTimestamp(starttimestamp)
<<<<<<< HEAD
	if err := db.Walk(SuffixBucket, startCode, 0, func(k, v []byte) (bool, error) {
		timestamp, bucketKey := decodeTimestamp(k)
		if !bytes.Equal(bucketKey, bucket.AccountsHistory) {
=======
	if err := db.Walk(dbutils.SuffixBucket, startCode, 0, func(k, v []byte) (bool, error) {
		timestamp, bucket := decodeTimestamp(k)
		if !bytes.Equal(bucket, dbutils.AccountsHistoryBucket) {
>>>>>>> 74b58583
			return true, nil
		}
		if timestamp > endtimestamp {
			return false, nil
		}
		keycount := int(binary.BigEndian.Uint32(v))
		for i, ki := 4, 0; ki < keycount; ki++ {
			l := int(v[i])
			i++
			t.ReplaceOrInsert(&PutItem{key: common.CopyBytes(v[i : i+l]), value: nil})
			i += l
		}
		return true, nil
	}); err != nil {
		return nil, err
	}
	accounts := make([]common.Address, t.Len())
	if t.Len() == 0 {
		return accounts, nil
	}
	idx := 0
	var extErr error
	min, _ := t.Min().(*PutItem)
	if min == nil {
		return accounts, nil
	}
	t.AscendGreaterOrEqual(min, func(i llrb.Item) bool {
		item := i.(*PutItem)
		value, err := db.Get([]byte("secure-key-"), item.key)
		if err != nil {
			extErr = fmt.Errorf("Could not get preimage for key %x", item.key)
			return false
		}
		copy(accounts[idx][:], value)
		idx++
		return true
	})
	if extErr != nil {
		return nil, extErr
	}
	return accounts, nil
}<|MERGE_RESOLUTION|>--- conflicted
+++ resolved
@@ -23,7 +23,6 @@
 	"github.com/ledgerwatch/turbo-geth/common/dbutils"
 
 	"github.com/ledgerwatch/turbo-geth/common"
-	"github.com/ledgerwatch/turbo-geth/common/bucket"
 	"github.com/petar/GoLLRB/llrb"
 )
 
@@ -35,19 +34,14 @@
 	// Collect list of buckets and keys that need to be considered
 	m := make(map[string]map[string]struct{})
 	suffixDst := encodeTimestamp(timestampDst + 1)
-<<<<<<< HEAD
-	if err := db.Walk(SuffixBucket, suffixDst, 0, func(k, v []byte) (bool, error) {
-		timestamp, bucketKey := decodeTimestamp(k)
-=======
 	if err := db.Walk(dbutils.SuffixBucket, suffixDst, 0, func(k, v []byte) (bool, error) {
 		timestamp, bucket := decodeTimestamp(k)
->>>>>>> 74b58583
 		if timestamp > timestampSrc {
 			return false, nil
 		}
 		keycount := int(binary.BigEndian.Uint32(v))
 		if keycount > 0 {
-			bucketStr := string(common.CopyBytes(bucketKey))
+			bucketStr := string(common.CopyBytes(bucket))
 			var t map[string]struct{}
 			var ok bool
 			if t, ok = m[bucketStr]; !ok {
@@ -106,15 +100,9 @@
 func GetModifiedAccounts(db Getter, starttimestamp, endtimestamp uint64) ([]common.Address, error) {
 	t := llrb.New()
 	startCode := encodeTimestamp(starttimestamp)
-<<<<<<< HEAD
-	if err := db.Walk(SuffixBucket, startCode, 0, func(k, v []byte) (bool, error) {
-		timestamp, bucketKey := decodeTimestamp(k)
-		if !bytes.Equal(bucketKey, bucket.AccountsHistory) {
-=======
 	if err := db.Walk(dbutils.SuffixBucket, startCode, 0, func(k, v []byte) (bool, error) {
 		timestamp, bucket := decodeTimestamp(k)
 		if !bytes.Equal(bucket, dbutils.AccountsHistoryBucket) {
->>>>>>> 74b58583
 			return true, nil
 		}
 		if timestamp > endtimestamp {
