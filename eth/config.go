// Copyright 2017 The go-ethereum Authors
// This file is part of the go-ethereum library.
//
// The go-ethereum library is free software: you can redistribute it and/or modify
// it under the terms of the GNU Lesser General Public License as published by
// the Free Software Foundation, either version 3 of the License, or
// (at your option) any later version.
//
// The go-ethereum library is distributed in the hope that it will be useful,
// but WITHOUT ANY WARRANTY; without even the implied warranty of
// MERCHANTABILITY or FITNESS FOR A PARTICULAR PURPOSE. See the
// GNU Lesser General Public License for more details.
//
// You should have received a copy of the GNU Lesser General Public License
// along with the go-ethereum library. If not, see <http://www.gnu.org/licenses/>.

package eth

import (
	"math/big"
	"os"
	"os/user"
	"path/filepath"
	"runtime"
	"time"

	"github.com/ledgerwatch/turbo-geth/common"
	"github.com/ledgerwatch/turbo-geth/common/hexutil"
	"github.com/ledgerwatch/turbo-geth/consensus/ethash"
	"github.com/ledgerwatch/turbo-geth/core"
	"github.com/ledgerwatch/turbo-geth/eth/downloader"
	"github.com/ledgerwatch/turbo-geth/eth/gasprice"
	"github.com/ledgerwatch/turbo-geth/params"
)

// DefaultConfig contains default settings for use on the Ethereum main net.
var DefaultConfig = Config{
	SyncMode: downloader.FullSync,
	Ethash: ethash.Config{
		CacheDir:       "ethash",
		CachesInMem:    2,
		CachesOnDisk:   3,
		DatasetsInMem:  1,
		DatasetsOnDisk: 2,
	},
	NetworkID:      1,
	LightPeers:     100,
	DatabaseCache:  512,
	TrieCleanCache: 256,
	TrieDirtyCache: 256,
	TrieTimeout:    60 * time.Minute,
	MinerGasFloor:  8000000,
	MinerGasCeil:   8000000,
	MinerGasPrice:  big.NewInt(params.GWei),
	MinerRecommit:  3 * time.Second,

	TxPool: core.DefaultTxPoolConfig,
	GPO: gasprice.Config{
		Blocks:     20,
		Percentile: 60,
	},
}

func init() {
	home := os.Getenv("HOME")
	if home == "" {
		if user, err := user.Current(); err == nil {
			home = user.HomeDir
		}
	}
	if runtime.GOOS == "windows" {
		DefaultConfig.Ethash.DatasetDir = filepath.Join(home, "AppData", "Ethash")
	} else {
		DefaultConfig.Ethash.DatasetDir = filepath.Join(home, ".ethash")
	}
}

//go:generate gencodec -type Config -field-override configMarshaling -formats toml -out gen_config.go

type Config struct {
	// The genesis block, which is inserted if the database is empty.
	// If nil, the Ethereum main net block is used.
	Genesis *core.Genesis `toml:",omitempty"`

	// Protocol options
<<<<<<< HEAD
	NetworkID uint64 // Network ID to use for selecting peers to connect to
	SyncMode  downloader.SyncMode
	NoPruning bool
=======
	NetworkID           uint64 // Network ID to use for selecting peers to connect to
	SyncMode            downloader.SyncMode
	NoPruning           bool
	NoHistory           bool
	ArchiveSyncInterval int
>>>>>>> 9df0926e

	// Whitelist of required block number -> hash values to accept
	Whitelist map[uint64]common.Hash `toml:"-"`

	// Light client options
	LightServ    int  `toml:",omitempty"` // Maximum percentage of time allowed for serving LES requests
	LightPeers   int  `toml:",omitempty"` // Maximum number of LES client peers
	OnlyAnnounce bool // Maximum number of LES client peers

	// Ultra Light client options
	ULC *ULCConfig `toml:",omitempty"`

	// Database options
	SkipBcVersionCheck bool `toml:"-"`
	DatabaseHandles    int  `toml:"-"`
	DatabaseCache      int
	TrieCleanCache     int
	TrieDirtyCache     int
	TrieTimeout        time.Duration

	// Mining-related options
	Etherbase      common.Address `toml:",omitempty"`
	MinerNotify    []string       `toml:",omitempty"`
	MinerExtraData []byte         `toml:",omitempty"`
	MinerGasFloor  uint64
	MinerGasCeil   uint64
	MinerGasPrice  *big.Int
	MinerRecommit  time.Duration
	MinerNoverify  bool

	// Ethash options
	Ethash ethash.Config

	// Transaction pool options
	TxPool core.TxPoolConfig

	// Gas Price Oracle options
	GPO gasprice.Config

	// Enables tracking of SHA3 preimages in the VM
	EnablePreimageRecording bool

	// Miscellaneous options
	DocRoot string `toml:"-"`

	// Type of the EWASM interpreter ("" for default)
	EWASMInterpreter string

	// Type of the EVM interpreter ("" for default)
	EVMInterpreter string

	// Constantinople block override (TODO: remove after the fork)
	ConstantinopleOverride *big.Int
}

type configMarshaling struct {
	MinerExtraData hexutil.Bytes
}<|MERGE_RESOLUTION|>--- conflicted
+++ resolved
@@ -83,17 +83,11 @@
 	Genesis *core.Genesis `toml:",omitempty"`
 
 	// Protocol options
-<<<<<<< HEAD
-	NetworkID uint64 // Network ID to use for selecting peers to connect to
-	SyncMode  downloader.SyncMode
-	NoPruning bool
-=======
 	NetworkID           uint64 // Network ID to use for selecting peers to connect to
 	SyncMode            downloader.SyncMode
 	NoPruning           bool
 	NoHistory           bool
 	ArchiveSyncInterval int
->>>>>>> 9df0926e
 
 	// Whitelist of required block number -> hash values to accept
 	Whitelist map[uint64]common.Hash `toml:"-"`
