--- conflicted
+++ resolved
@@ -85,16 +85,11 @@
 	if err != nil {
 		return fmt.Errorf("error in MakePreState: %v", err)
 	}
-<<<<<<< HEAD
-	ret, gasRemaining, err := t.exec(statedb, vmconfig)
+	tds.StartNewBuffer()
+	ret, gasRemaining, err := t.exec(state, vmconfig)
 	if err != nil {
 		return fmt.Errorf("execution error: %v", err)
 	}
-=======
-	tds.StartNewBuffer()
-	ret, gasRemaining, err := t.exec(state, vmconfig)
->>>>>>> 91750a05
-
 	if t.json.GasRemaining == nil {
 		if err == nil {
 			return fmt.Errorf("gas unspecified (indicating an error), but VM returned no error")
